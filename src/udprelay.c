/*
 * udprelay.c - Setup UDP relay for both client and server
 *
 * Copyright (C) 2013 - 2016, Max Lv <max.c.lv@gmail.com>
 *
 * This file is part of the shadowsocks-libev.
 *
 * shadowsocks-libev is free software; you can redistribute it and/or modify
 * it under the terms of the GNU General Public License as published by
 * the Free Software Foundation; either version 3 of the License, or
 * (at your option) any later version.
 *
 * shadowsocks-libev is distributed in the hope that it will be useful,
 * but WITHOUT ANY WARRANTY; without even the implied warranty of
 * MERCHANTABILITY or FITNESS FOR A PARTICULAR PURPOSE. See the
 * GNU General Public License for more details.
 *
 * You should have received a copy of the GNU General Public License
 * along with shadowsocks-libev; see the file COPYING. If not, see
 * <http://www.gnu.org/licenses/>.
 */

#include <sys/stat.h>
#include <sys/types.h>
#include <fcntl.h>
#include <locale.h>
#include <signal.h>
#include <string.h>
#include <strings.h>
#include <time.h>
#include <unistd.h>

#ifndef __MINGW32__
#include <arpa/inet.h>
#include <errno.h>
#include <netdb.h>
#include <netinet/in.h>
#include <pthread.h>
#endif

#ifdef HAVE_CONFIG_H
#include "config.h"
#endif

#if defined(HAVE_SYS_IOCTL_H) && defined(HAVE_NET_IF_H) && defined(__linux__)
#include <net/if.h>
#include <sys/ioctl.h>
#define SET_INTERFACE
#endif

#ifdef __MINGW32__
#include "win32.h"
#endif

#include <libcork/core.h>
#include <udns.h>

#include "utils.h"
#include "netutils.h"
#include "cache.h"
#include "udprelay.h"
#include "encrypt.h"

#ifdef MODULE_REMOTE
#define MAX_UDP_CONN_NUM 512
#else
#define MAX_UDP_CONN_NUM 256
#endif

#ifdef MODULE_REMOTE
#ifdef MODULE_
#error "MODULE_REMOTE and MODULE_LOCAL should not be both defined"
#endif
#endif

#ifndef EAGAIN
#define EAGAIN EWOULDBLOCK
#endif

#ifndef EWOULDBLOCK
#define EWOULDBLOCK EAGAIN
#endif

static void server_recv_cb(EV_P_ ev_io *w, int revents);
static void remote_recv_cb(EV_P_ ev_io *w, int revents);
static void remote_timeout_cb(EV_P_ ev_timer *watcher, int revents);

static char *hash_key(const int af, const struct sockaddr_storage *addr);
#ifdef MODULE_REMOTE
static void query_resolve_cb(struct sockaddr *addr, void *data);
#endif
static void close_and_free_remote(EV_P_ remote_ctx_t *ctx);
static remote_ctx_t *new_remote(int fd, server_ctx_t *server_ctx);

#ifdef ANDROID
extern uint64_t tx;
extern uint64_t rx;
extern int vpn;
#endif

extern int verbose;
#ifdef MODULE_REMOTE
extern uint64_t tx;
extern uint64_t rx;
#endif

static int packet_size                               = DEFAULT_PACKET_SIZE;
static int buf_size                                  = DEFAULT_PACKET_SIZE * 2;
static int server_num                                = 0;
static server_ctx_t *server_ctx_list[MAX_REMOTE_NUM] = { NULL };

#ifndef __MINGW32__
static int
setnonblocking(int fd)
{
    int flags;
    if (-1 == (flags = fcntl(fd, F_GETFL, 0))) {
        flags = 0;
    }
    return fcntl(fd, F_SETFL, flags | O_NONBLOCK);
}

#endif

#if defined(MODULE_REMOTE) && defined(SO_BROADCAST)
static int
set_broadcast(int socket_fd)
{
    int opt = 1;
    return setsockopt(socket_fd, SOL_SOCKET, SO_BROADCAST, &opt, sizeof(opt));
}

#endif

#ifdef SO_NOSIGPIPE
static int
set_nosigpipe(int socket_fd)
{
    int opt = 1;
    return setsockopt(socket_fd, SOL_SOCKET, SO_NOSIGPIPE, &opt, sizeof(opt));
}

#endif

#ifdef MODULE_REDIR

#ifndef IP_TRANSPARENT
#define IP_TRANSPARENT       19
#endif

#ifndef IP_RECVORIGDSTADDR
#define IP_RECVORIGDSTADDR   20
#endif

static int
get_dstaddr(struct msghdr *msg, struct sockaddr_storage *dstaddr)
{
    struct cmsghdr *cmsg;

    for (cmsg = CMSG_FIRSTHDR(msg); cmsg; cmsg = CMSG_NXTHDR(msg, cmsg)) {
        if (cmsg->cmsg_level == SOL_IP && cmsg->cmsg_type == IP_RECVORIGDSTADDR) {
            memcpy(dstaddr, CMSG_DATA(cmsg), sizeof(struct sockaddr_in));
            dstaddr->ss_family = AF_INET;
            return 0;
        } else if (cmsg->cmsg_level == SOL_IPV6 && cmsg->cmsg_type == IP_RECVORIGDSTADDR) {
            memcpy(dstaddr, CMSG_DATA(cmsg), sizeof(struct sockaddr_in6));
            dstaddr->ss_family = AF_INET6;
            return 0;
        }
    }

    return 1;
}

#endif

#define HASH_KEY_LEN sizeof(struct sockaddr_storage) + sizeof(int)
static char *
hash_key(const int af, const struct sockaddr_storage *addr)
{
    size_t addr_len = sizeof(struct sockaddr_storage);
    static char key[HASH_KEY_LEN];

    memset(key, 0, HASH_KEY_LEN);
    memcpy(key, &af, sizeof(int));
    memcpy(key + sizeof(int), (const uint8_t *)addr, addr_len);

    return key;
}

#if defined(MODULE_REDIR) || defined(MODULE_REMOTE)
static int
construct_udprealy_header(const struct sockaddr_storage *in_addr,
                          char *addr_header)
{
    int addr_header_len = 0;
    if (in_addr->ss_family == AF_INET) {
        struct sockaddr_in *addr = (struct sockaddr_in *)in_addr;
        size_t addr_len          = sizeof(struct in_addr);
        addr_header[addr_header_len++] = 1;
        memcpy(addr_header + addr_header_len, &addr->sin_addr, addr_len);
        addr_header_len += addr_len;
        memcpy(addr_header + addr_header_len, &addr->sin_port, 2);
        addr_header_len += 2;
    } else if (in_addr->ss_family == AF_INET6) {
        struct sockaddr_in6 *addr = (struct sockaddr_in6 *)in_addr;
        size_t addr_len           = sizeof(struct in6_addr);
        addr_header[addr_header_len++] = 4;
        memcpy(addr_header + addr_header_len, &addr->sin6_addr, addr_len);
        addr_header_len += addr_len;
        memcpy(addr_header + addr_header_len, &addr->sin6_port, 2);
        addr_header_len += 2;
    } else {
        return 0;
    }
    return addr_header_len;
}

#endif

static int
parse_udprealy_header(const char *buf, const size_t buf_len,
                      char *host, char *port, struct sockaddr_storage *storage)
{
    const uint8_t atyp = *(uint8_t *)buf;
    int offset         = 1;

    // get remote addr and port
    if ((atyp & ADDRTYPE_MASK) == 1) {
        // IP V4
        size_t in_addr_len = sizeof(struct in_addr);
        if (buf_len >= in_addr_len + 3) {
            if (storage != NULL) {
                struct sockaddr_in *addr = (struct sockaddr_in *)storage;
                addr->sin_family = AF_INET;
                addr->sin_addr   = *(struct in_addr *)(buf + offset);
                addr->sin_port   = *(uint16_t *)(buf + offset + in_addr_len);
            }
            if (host != NULL) {
                dns_ntop(AF_INET, (const void *)(buf + offset),
                         host, INET_ADDRSTRLEN);
            }
            offset += in_addr_len;
        }
    } else if ((atyp & ADDRTYPE_MASK) == 3) {
        // Domain name
        uint8_t name_len = *(uint8_t *)(buf + offset);
        if (name_len + 4 <= buf_len) {
            if (storage != NULL) {
                char tmp[257] = { 0 };
                struct cork_ip ip;
                memcpy(tmp, buf + offset + 1, name_len);
                if (cork_ip_init(&ip, tmp) != -1) {
                    if (ip.version == 4) {
                        struct sockaddr_in *addr = (struct sockaddr_in *)storage;
                        dns_pton(AF_INET, tmp, &(addr->sin_addr));
                        addr->sin_port   = *(uint16_t *)(buf + offset + 1 + name_len);
                        addr->sin_family = AF_INET;
                    } else if (ip.version == 6) {
                        struct sockaddr_in6 *addr = (struct sockaddr_in6 *)storage;
                        dns_pton(AF_INET, tmp, &(addr->sin6_addr));
                        addr->sin6_port   = *(uint16_t *)(buf + offset + 1 + name_len);
                        addr->sin6_family = AF_INET6;
                    }
                }
            }
            if (host != NULL) {
                memcpy(host, buf + offset + 1, name_len);
            }
            offset += 1 + name_len;
        }
    } else if ((atyp & ADDRTYPE_MASK) == 4) {
        // IP V6
        size_t in6_addr_len = sizeof(struct in6_addr);
        if (buf_len >= in6_addr_len + 3) {
            if (storage != NULL) {
                struct sockaddr_in6 *addr = (struct sockaddr_in6 *)storage;
                addr->sin6_family = AF_INET6;
                addr->sin6_addr   = *(struct in6_addr *)(buf + offset);
                addr->sin6_port   = *(uint16_t *)(buf + offset + in6_addr_len);
            }
            if (host != NULL) {
                dns_ntop(AF_INET6, (const void *)(buf + offset),
                         host, INET6_ADDRSTRLEN);
            }
            offset += in6_addr_len;
        }
    }

    if (offset == 1) {
        LOGE("[udp] invalid header with addr type %d", atyp);
        return 0;
    }

    if (port != NULL) {
        sprintf(port, "%d", ntohs(*(uint16_t *)(buf + offset)));
    }
    offset += 2;

    return offset;
}

static char *
get_addr_str(const struct sockaddr *sa)
{
    static char s[SS_ADDRSTRLEN];
    memset(s, 0, SS_ADDRSTRLEN);
    char addr[INET6_ADDRSTRLEN] = { 0 };
    char port[PORTSTRLEN]       = { 0 };
    uint16_t p;

    switch (sa->sa_family) {
    case AF_INET:
        dns_ntop(AF_INET, &(((struct sockaddr_in *)sa)->sin_addr),
                 addr, INET_ADDRSTRLEN);
        p = ntohs(((struct sockaddr_in *)sa)->sin_port);
        sprintf(port, "%d", p);
        break;

    case AF_INET6:
        dns_ntop(AF_INET6, &(((struct sockaddr_in6 *)sa)->sin6_addr),
                 addr, INET6_ADDRSTRLEN);
        p = ntohs(((struct sockaddr_in *)sa)->sin_port);
        sprintf(port, "%d", p);
        break;

    default:
        strncpy(s, "Unknown AF", SS_ADDRSTRLEN);
    }

    int addr_len = strlen(addr);
    int port_len = strlen(port);
    memcpy(s, addr, addr_len);
    memcpy(s + addr_len + 1, port, port_len);
    s[addr_len] = ':';

    return s;
}

int
create_remote_socket(int ipv6)
{
    int remote_sock;

    if (ipv6) {
        // Try to bind IPv6 first
        struct sockaddr_in6 addr;
        memset(&addr, 0, sizeof(struct sockaddr_in6));
        addr.sin6_family = AF_INET6;
        addr.sin6_addr   = in6addr_any;
        addr.sin6_port   = 0;
        remote_sock      = socket(AF_INET6, SOCK_DGRAM, 0);
        if (remote_sock == -1) {
            ERROR("[udp] cannot create socket");
            return -1;
        }
        if (bind(remote_sock, (struct sockaddr *)&addr, sizeof(addr)) != 0) {
            FATAL("[udp] cannot bind remote");
            return -1;
        }
    } else {
        // Or else bind to IPv4
        struct sockaddr_in addr;
        memset(&addr, 0, sizeof(struct sockaddr_in));
        addr.sin_family      = AF_INET;
        addr.sin_addr.s_addr = INADDR_ANY;
        addr.sin_port        = 0;
        remote_sock          = socket(AF_INET, SOCK_DGRAM, 0);
        if (remote_sock == -1) {
            ERROR("[udp] cannot create socket");
            return -1;
        }

        if (bind(remote_sock, (struct sockaddr *)&addr, sizeof(addr)) != 0) {
            FATAL("[udp] cannot bind remote");
            return -1;
        }
    }
    return remote_sock;
}

int
create_server_socket(const char *host, const char *port)
{
    struct addrinfo hints;
    struct addrinfo *result, *rp, *ipv4v6bindall;
    int s, server_sock;

    memset(&hints, 0, sizeof(struct addrinfo));
    hints.ai_family   = AF_UNSPEC;               /* Return IPv4 and IPv6 choices */
    hints.ai_socktype = SOCK_DGRAM;              /* We want a UDP socket */
    hints.ai_flags    = AI_PASSIVE | AI_ADDRCONFIG; /* For wildcard IP address */
    hints.ai_protocol = IPPROTO_UDP;

    s = getaddrinfo(host, port, &hints, &result);
    if (s != 0) {
        LOGE("[udp] getaddrinfo: %s", gai_strerror(s));
        return -1;
    }

    rp = result;

    /*
     * On Linux, with net.ipv6.bindv6only = 0 (the default), getaddrinfo(NULL) with
     * AI_PASSIVE returns 0.0.0.0 and :: (in this order). AI_PASSIVE was meant to
     * return a list of addresses to listen on, but it is impossible to listen on
     * 0.0.0.0 and :: at the same time, if :: implies dualstack mode.
     */
    if (!host) {
        ipv4v6bindall = result;

        /* Loop over all address infos found until a IPV6 address is found. */
        while (ipv4v6bindall) {
            if (ipv4v6bindall->ai_family == AF_INET6) {
                rp = ipv4v6bindall; /* Take first IPV6 address available */
                break;
            }
            ipv4v6bindall = ipv4v6bindall->ai_next; /* Get next address info, if any */
        }
    }

    for (/*rp = result*/; rp != NULL; rp = rp->ai_next) {
        server_sock = socket(rp->ai_family, rp->ai_socktype, rp->ai_protocol);
        if (server_sock == -1) {
            continue;
        }

        if (rp->ai_family == AF_INET6) {
            int ipv6only = host ? 1 : 0;
            setsockopt(server_sock, IPPROTO_IPV6, IPV6_V6ONLY, &ipv6only, sizeof(ipv6only));
        }

        int opt = 1;
        setsockopt(server_sock, SOL_SOCKET, SO_REUSEADDR, &opt, sizeof(opt));
#ifdef SO_NOSIGPIPE
        set_nosigpipe(server_sock);
#endif
        int err = set_reuseport(server_sock);
        if (err == 0) {
            LOGI("udp port reuse enabled");
        }
#ifdef IP_TOS
        // Set QoS flag
        int tos = 46;
        setsockopt(server_sock, IPPROTO_IP, IP_TOS, &tos, sizeof(tos));
#endif

#ifdef MODULE_REDIR
        if (setsockopt(server_sock, SOL_IP, IP_TRANSPARENT, &opt, sizeof(opt))) {
            ERROR("[udp] setsockopt IP_TRANSPARENT");
            exit(EXIT_FAILURE);
        }
        if (setsockopt(server_sock, IPPROTO_IP, IP_RECVORIGDSTADDR, &opt, sizeof(opt))) {
            FATAL("[udp] setsockopt IP_RECVORIGDSTADDR");
        }
#endif

        s = bind(server_sock, rp->ai_addr, rp->ai_addrlen);
        if (s == 0) {
            /* We managed to bind successfully! */
            break;
        } else {
            ERROR("[udp] bind");
        }

        close(server_sock);
    }

    if (rp == NULL) {
        LOGE("[udp] cannot bind");
        return -1;
    }

    freeaddrinfo(result);

    return server_sock;
}

remote_ctx_t *
new_remote(int fd, server_ctx_t *server_ctx)
{
    remote_ctx_t *ctx = ss_malloc(sizeof(remote_ctx_t));
    memset(ctx, 0, sizeof(remote_ctx_t));

    ctx->fd         = fd;
    ctx->server_ctx = server_ctx;

    ev_io_init(&ctx->io, remote_recv_cb, fd, EV_READ);
    ev_timer_init(&ctx->watcher, remote_timeout_cb, server_ctx->timeout,
                  server_ctx->timeout);

    return ctx;
}

server_ctx_t *
new_server_ctx(int fd)
{
    server_ctx_t *ctx = ss_malloc(sizeof(server_ctx_t));
    memset(ctx, 0, sizeof(server_ctx_t));

    ctx->fd = fd;

    ev_io_init(&ctx->io, server_recv_cb, fd, EV_READ);

    return ctx;
}

#ifdef MODULE_REMOTE
struct query_ctx *
new_query_ctx(char *buf, size_t len)
{
    struct query_ctx *ctx = ss_malloc(sizeof(struct query_ctx));
    memset(ctx, 0, sizeof(struct query_ctx));
    ctx->buf = ss_malloc(sizeof(buffer_t));
    balloc(ctx->buf, len);
    memcpy(ctx->buf->array, buf, len);
    ctx->buf->len = len;
    return ctx;
}

void
close_and_free_query(EV_P_ struct query_ctx *ctx)
{
    if (ctx != NULL) {
        if (ctx->query != NULL) {
            resolv_cancel(ctx->query);
            ctx->query = NULL;
        }
        if (ctx->buf != NULL) {
            bfree(ctx->buf);
            ss_free(ctx->buf);
        }
        ss_free(ctx);
    }
}

#endif

void
close_and_free_remote(EV_P_ remote_ctx_t *ctx)
{
    if (ctx != NULL) {
        ev_timer_stop(EV_A_ & ctx->watcher);
        ev_io_stop(EV_A_ & ctx->io);
        close(ctx->fd);
        ss_free(ctx);
    }
}

static void
remote_timeout_cb(EV_P_ ev_timer *watcher, int revents)
{
    remote_ctx_t *remote_ctx
        = cork_container_of(watcher, remote_ctx_t, watcher);

    if (verbose) {
        LOGI("[udp] connection timeout");
    }

    char *key = hash_key(remote_ctx->af, &remote_ctx->src_addr);
    cache_remove(remote_ctx->server_ctx->conn_cache, key, HASH_KEY_LEN);
}

#ifdef MODULE_REMOTE
static void
query_resolve_cb(struct sockaddr *addr, void *data)
{
    struct query_ctx *query_ctx = (struct query_ctx *)data;
    struct ev_loop *loop        = query_ctx->server_ctx->loop;

    if (verbose) {
        LOGI("[udp] udns resolved");
    }

    query_ctx->query = NULL;

    if (addr == NULL) {
        LOGE("[udp] udns returned an error");
    } else {
        remote_ctx_t *remote_ctx = query_ctx->remote_ctx;
        int cache_hit            = 0;

        // Lookup in the conn cache
        if (remote_ctx == NULL) {
            char *key = hash_key(AF_UNSPEC, &query_ctx->src_addr);
            cache_lookup(query_ctx->server_ctx->conn_cache, key, HASH_KEY_LEN, (void *)&remote_ctx);
        }

        if (remote_ctx == NULL) {
            int remotefd = create_remote_socket(addr->sa_family == AF_INET6);
            if (remotefd != -1) {
                setnonblocking(remotefd);
#ifdef SO_BROADCAST
                set_broadcast(remotefd);
#endif
#ifdef SO_NOSIGPIPE
                set_nosigpipe(remotefd);
#endif
#ifdef IP_TOS
                // Set QoS flag
                int tos = 46;
                setsockopt(remotefd, IPPROTO_IP, IP_TOS, &tos, sizeof(tos));
#endif
#ifdef SET_INTERFACE
                if (query_ctx->server_ctx->iface) {
                    if (setinterface(remotefd, query_ctx->server_ctx->iface) == -1)
                        ERROR("setinterface");
                }
#endif
                remote_ctx                  = new_remote(remotefd, query_ctx->server_ctx);
                remote_ctx->src_addr        = query_ctx->src_addr;
                remote_ctx->server_ctx      = query_ctx->server_ctx;
                remote_ctx->addr_header_len = query_ctx->addr_header_len;
                memcpy(remote_ctx->addr_header, query_ctx->addr_header,
                       query_ctx->addr_header_len);
            } else {
                ERROR("[udp] bind() error");
            }
        } else {
            cache_hit = 1;
        }

        if (remote_ctx != NULL) {
            memcpy(&remote_ctx->dst_addr, addr, sizeof(struct sockaddr_storage));

            size_t addr_len = get_sockaddr_len(addr);
            int s           = sendto(remote_ctx->fd, query_ctx->buf->array, query_ctx->buf->len,
                                     0, addr, addr_len);

            if (s == -1) {
                ERROR("[udp] sendto_remote");
                if (!cache_hit) {
                    close_and_free_remote(EV_A_ remote_ctx);
                }
            } else {
                if (!cache_hit) {
                    // Add to conn cache
                    char *key = hash_key(AF_UNSPEC, &remote_ctx->src_addr);
                    cache_insert(query_ctx->server_ctx->conn_cache, key, HASH_KEY_LEN, (void *)remote_ctx);
                    ev_io_start(EV_A_ & remote_ctx->io);
                    ev_timer_start(EV_A_ & remote_ctx->watcher);
                }
            }
        }
    }

    // clean up
    close_and_free_query(EV_A_ query_ctx);
}

#endif

static void
remote_recv_cb(EV_P_ ev_io *w, int revents)
{
    ssize_t r;
    remote_ctx_t *remote_ctx = (remote_ctx_t *)w;
    server_ctx_t *server_ctx = remote_ctx->server_ctx;

    // server has been closed
    if (server_ctx == NULL) {
        LOGE("[udp] invalid server");
        close_and_free_remote(EV_A_ remote_ctx);
        return;
    }

    struct sockaddr_storage src_addr;
    socklen_t src_addr_len = sizeof(struct sockaddr_storage);
    memset(&src_addr, 0, src_addr_len);

    buffer_t *buf = ss_malloc(sizeof(buffer_t));
    balloc(buf, buf_size);

    // recv
    r = recvfrom(remote_ctx->fd, buf->array, buf_size, 0, (struct sockaddr *)&src_addr, &src_addr_len);

    if (r == -1) {
        // error on recv
        // simply drop that packet
        ERROR("[udp] remote_recv_recvfrom");
        goto CLEAN_UP;
    } else if (r > packet_size) {
        LOGE("[udp] remote_recv_recvfrom fragmentation");
        goto CLEAN_UP;
    }

    buf->len = r;

#ifdef MODULE_LOCAL
<<<<<<< HEAD
    int err = ss_decrypt_all(buf, server_ctx->method, buf_size);
=======
    int err = ss_decrypt_all(&cipher_env, buf, 0, buf_size);
>>>>>>> c55d4d1b
    if (err) {
        // drop the packet silently
        goto CLEAN_UP;
    }

    //SSR beg
    if (server_ctx->protocol_plugin) {
        obfs_class *protocol_plugin = server_ctx->protocol_plugin;
        if (protocol_plugin->client_udp_post_decrypt) {
            buf->len = protocol_plugin->client_udp_post_decrypt(server_ctx->protocol, &buf->array, buf->len, &buf->capacity);
            if ((int)buf->len < 0) {
                LOGE("client_udp_post_decrypt");
                close_and_free_remote(EV_A_ remote_ctx);
                return;
            }
            if ( buf->len == 0 )
                return;
        }
    }
    // SSR end

#ifdef MODULE_REDIR
    struct sockaddr_storage dst_addr;
    memset(&dst_addr, 0, sizeof(struct sockaddr_storage));
    int len = parse_udprealy_header(buf->array, buf->len, NULL, NULL, &dst_addr);

    if (dst_addr.ss_family != AF_INET && dst_addr.ss_family != AF_INET6) {
        LOGI("[udp] ss-redir does not support domain name");
        goto CLEAN_UP;
    }

    if (verbose) {
        char src[SS_ADDRSTRLEN];
        char dst[SS_ADDRSTRLEN];
        strcpy(src, get_addr_str((struct sockaddr *)&src_addr));
        strcpy(dst, get_addr_str((struct sockaddr *)&dst_addr));
        LOGI("[udp] recv %s via %s", dst, src);
    }
#else
    int len = parse_udprealy_header(buf->array, buf->len, NULL, NULL, NULL);
#endif

    if (len == 0) {
        LOGI("[udp] error in parse header");
        // error in parse header
        goto CLEAN_UP;
    }

    // server may return using a different address type other than the type we
    // have used during sending
#if defined(MODULE_TUNNEL) || defined(MODULE_REDIR)
    // Construct packet
    buf->len -= len;
    memmove(buf->array, buf->array + len, buf->len);
#else
#ifdef ANDROID
    rx += buf->len;
#endif
    // Construct packet
    brealloc(buf, buf->len + 3, buf_size);
    memmove(buf->array + 3, buf->array, buf->len);
    memset(buf->array, 0, 3);
    buf->len += 3;
#endif

#endif

#ifdef MODULE_REMOTE

    rx += buf->len;

    char addr_header_buf[512];
    char *addr_header   = remote_ctx->addr_header;
    int addr_header_len = remote_ctx->addr_header_len;

    if (remote_ctx->af == AF_INET || remote_ctx->af == AF_INET6) {
        addr_header_len = construct_udprealy_header(&src_addr, addr_header_buf);
        addr_header     = addr_header_buf;
    }

    // Construct packet
    brealloc(buf, buf->len + addr_header_len, buf_size);
    memmove(buf->array + addr_header_len, buf->array, buf->len);
    memcpy(buf->array, addr_header, addr_header_len);
    buf->len += addr_header_len;

<<<<<<< HEAD
    int err = ss_encrypt_all(buf, server_ctx->method, buf_size);
=======
    int err = ss_encrypt_all(&cipher_env, buf, 0, buf_size);
>>>>>>> c55d4d1b
    if (err) {
        // drop the packet silently
        goto CLEAN_UP;
    }

#endif

    if (buf->len > packet_size) {
        LOGE("[udp] remote_recv_sendto fragmentation");
        goto CLEAN_UP;
    }

    size_t remote_src_addr_len = get_sockaddr_len((struct sockaddr *)&remote_ctx->src_addr);

#ifdef MODULE_REDIR

    size_t remote_dst_addr_len = get_sockaddr_len((struct sockaddr *)&dst_addr);

    int src_fd = socket(remote_ctx->src_addr.ss_family, SOCK_DGRAM, 0);
    if (src_fd < 0) {
        ERROR("[udp] remote_recv_socket");
        goto CLEAN_UP;
    }
    int opt = 1;
    if (setsockopt(src_fd, SOL_IP, IP_TRANSPARENT, &opt, sizeof(opt))) {
        ERROR("[udp] remote_recv_setsockopt");
        close(src_fd);
        goto CLEAN_UP;
    }
    if (setsockopt(src_fd, SOL_SOCKET, SO_REUSEADDR, &opt, sizeof(opt))) {
        ERROR("[udp] remote_recv_setsockopt");
        close(src_fd);
        goto CLEAN_UP;
    }
#ifdef IP_TOS
    // Set QoS flag
    int tos = 46;
    setsockopt(src_fd, IPPROTO_IP, IP_TOS, &tos, sizeof(tos));
#endif
    if (bind(src_fd, (struct sockaddr *)&dst_addr, remote_dst_addr_len) != 0) {
        ERROR("[udp] remote_recv_bind");
        close(src_fd);
        goto CLEAN_UP;
    }

    int s = sendto(src_fd, buf->array, buf->len, 0,
                   (struct sockaddr *)&remote_ctx->src_addr, remote_src_addr_len);
    if (s == -1) {
        ERROR("[udp] remote_recv_sendto");
        close(src_fd);
        goto CLEAN_UP;
    }
    close(src_fd);

#else

    int s = sendto(server_ctx->fd, buf->array, buf->len, 0,
                   (struct sockaddr *)&remote_ctx->src_addr, remote_src_addr_len);
    if (s == -1) {
        ERROR("[udp] remote_recv_sendto");
        goto CLEAN_UP;
    }

#endif

    // handle the UDP packet successfully,
    // triger the timer
    ev_timer_again(EV_A_ & remote_ctx->watcher);

CLEAN_UP:

    bfree(buf);
    ss_free(buf);
}

static void
server_recv_cb(EV_P_ ev_io *w, int revents)
{
    server_ctx_t *server_ctx = (server_ctx_t *)w;
    struct sockaddr_storage src_addr;
    memset(&src_addr, 0, sizeof(struct sockaddr_storage));

    buffer_t *buf = ss_malloc(sizeof(buffer_t));
    balloc(buf, buf_size);

    socklen_t src_addr_len = sizeof(struct sockaddr_storage);
    unsigned int offset    = 0;

#ifdef MODULE_REDIR
    char control_buffer[64] = { 0 };
    struct msghdr msg;
    memset(&msg, 0, sizeof(struct msghdr));
    struct iovec iov[1];
    struct sockaddr_storage dst_addr;
    memset(&dst_addr, 0, sizeof(struct sockaddr_storage));

    msg.msg_name       = &src_addr;
    msg.msg_namelen    = src_addr_len;
    msg.msg_control    = control_buffer;
    msg.msg_controllen = sizeof(control_buffer);

    iov[0].iov_base = buf->array;
    iov[0].iov_len  = buf_size;
    msg.msg_iov     = iov;
    msg.msg_iovlen  = 1;

    buf->len = recvmsg(server_ctx->fd, &msg, 0);
    if (buf->len == -1) {
        ERROR("[udp] server_recvmsg");
        goto CLEAN_UP;
    } else if (buf->len > packet_size) {
        ERROR("[udp] UDP server_recv_recvmsg fragmentation");
        goto CLEAN_UP;
    }

    if (get_dstaddr(&msg, &dst_addr)) {
        LOGE("[udp] unable to get dest addr");
        goto CLEAN_UP;
    }

    src_addr_len = msg.msg_namelen;
#else
    ssize_t r;
    r = recvfrom(server_ctx->fd, buf->array, buf_size,
                 0, (struct sockaddr *)&src_addr, &src_addr_len);

    if (r == -1) {
        // error on recv
        // simply drop that packet
        ERROR("[udp] server_recv_recvfrom");
        goto CLEAN_UP;
    } else if (r > packet_size) {
        ERROR("[udp] server_recv_recvfrom fragmentation");
        goto CLEAN_UP;
    }

    buf->len = r;
#endif

#ifdef MODULE_REMOTE
    tx += buf->len;

<<<<<<< HEAD
    int err = ss_decrypt_all(buf, server_ctx->method, buf_size);
=======
    int err = ss_decrypt_all(&cipher_env, buf, server_ctx->auth, buf_size);
>>>>>>> c55d4d1b
    if (err) {
        // drop the packet silently
        goto CLEAN_UP;
    }
#endif

#ifdef MODULE_LOCAL
#if !defined(MODULE_TUNNEL) && !defined(MODULE_REDIR)
#ifdef ANDROID
    tx += buf->len;
#endif
    uint8_t frag = *(uint8_t *)(buf->array + 2);
    offset += 3;
#endif
#endif

    /*
     *
     * SOCKS5 UDP Request
     * +----+------+------+----------+----------+----------+
     * |RSV | FRAG | ATYP | DST.ADDR | DST.PORT |   DATA   |
     * +----+------+------+----------+----------+----------+
     * | 2  |  1   |  1   | Variable |    2     | Variable |
     * +----+------+------+----------+----------+----------+
     *
     * SOCKS5 UDP Response
     * +----+------+------+----------+----------+----------+
     * |RSV | FRAG | ATYP | DST.ADDR | DST.PORT |   DATA   |
     * +----+------+------+----------+----------+----------+
     * | 2  |  1   |  1   | Variable |    2     | Variable |
     * +----+------+------+----------+----------+----------+
     *
     * shadowsocks UDP Request (before encrypted)
     * +------+----------+----------+----------+
     * | ATYP | DST.ADDR | DST.PORT |   DATA   |
     * +------+----------+----------+----------+
     * |  1   | Variable |    2     | Variable |
     * +------+----------+----------+----------+
     *
     * shadowsocks UDP Response (before encrypted)
     * +------+----------+----------+----------+
     * | ATYP | DST.ADDR | DST.PORT |   DATA   |
     * +------+----------+----------+----------+
     * |  1   | Variable |    2     | Variable |
     * +------+----------+----------+----------+
     *
     * shadowsocks UDP Request and Response (after encrypted)
     * +-------+--------------+
     * |   IV  |    PAYLOAD   |
     * +-------+--------------+
     * | Fixed |   Variable   |
     * +-------+--------------+
     *
     */

#ifdef MODULE_REDIR
    if (verbose) {
        char src[SS_ADDRSTRLEN];
        char dst[SS_ADDRSTRLEN];
        strcpy(src, get_addr_str((struct sockaddr *)&src_addr));
        strcpy(dst, get_addr_str((struct sockaddr *)&dst_addr));
        LOGI("[udp] redir to %s from %s", dst, src);
    }

    char addr_header[512] = { 0 };
    int addr_header_len   = construct_udprealy_header(&dst_addr, addr_header);

    if (addr_header_len == 0) {
        LOGE("[udp] failed to parse tproxy addr");
        goto CLEAN_UP;
    }

    // reconstruct the buffer
    brealloc(buf, buf->len + addr_header_len, buf_size);
    memmove(buf->array + addr_header_len, buf->array, buf->len);
    memcpy(buf->array, addr_header, addr_header_len);
    buf->len += addr_header_len;

#elif MODULE_TUNNEL

    char addr_header[512] = { 0 };
    char *host            = server_ctx->tunnel_addr.host;
    char *port            = server_ctx->tunnel_addr.port;
    uint16_t port_num     = (uint16_t)atoi(port);
    uint16_t port_net_num = htons(port_num);
    int addr_header_len   = 0;

    struct cork_ip ip;
    if (cork_ip_init(&ip, host) != -1) {
        if (ip.version == 4) {
            // send as IPv4
            struct in_addr host_addr;
            memset(&host_addr, 0, sizeof(struct in_addr));
            int host_len = sizeof(struct in_addr);

            if (dns_pton(AF_INET, host, &host_addr) == -1) {
                FATAL("IP parser error");
            }
            addr_header[addr_header_len++] = 1;
            memcpy(addr_header + addr_header_len, &host_addr, host_len);
            addr_header_len += host_len;
        } else if (ip.version == 6) {
            // send as IPv6
            struct in6_addr host_addr;
            memset(&host_addr, 0, sizeof(struct in6_addr));
            int host_len = sizeof(struct in6_addr);

            if (dns_pton(AF_INET6, host, &host_addr) == -1) {
                FATAL("IP parser error");
            }
            addr_header[addr_header_len++] = 4;
            memcpy(addr_header + addr_header_len, &host_addr, host_len);
            addr_header_len += host_len;
        } else {
            FATAL("IP parser error");
        }
    } else {
        // send as domain
        int host_len = strlen(host);

        addr_header[addr_header_len++] = 3;
        addr_header[addr_header_len++] = host_len;
        memcpy(addr_header + addr_header_len, host, host_len);
        addr_header_len += host_len;
    }
    memcpy(addr_header + addr_header_len, &port_net_num, 2);
    addr_header_len += 2;

    // reconstruct the buffer
    brealloc(buf, buf->len + addr_header_len, buf_size);
    memmove(buf->array + addr_header_len, buf->array, buf->len);
    memcpy(buf->array, addr_header, addr_header_len);
    buf->len += addr_header_len;

#else

    char host[257] = { 0 };
    char port[64]  = { 0 };
    struct sockaddr_storage dst_addr;
    memset(&dst_addr, 0, sizeof(struct sockaddr_storage));

    int addr_header_len = parse_udprealy_header(buf->array + offset, buf->len - offset,
                                                host, port, &dst_addr);
    if (addr_header_len == 0) {
        // error in parse header
        goto CLEAN_UP;
    }

    char *addr_header = buf->array + offset;
#endif

#ifdef MODULE_LOCAL
    char *key = hash_key(server_ctx->remote_addr->sa_family, &src_addr);
#else
    char *key = hash_key(dst_addr.ss_family, &src_addr);
#endif

    struct cache *conn_cache = server_ctx->conn_cache;

    remote_ctx_t *remote_ctx = NULL;
    cache_lookup(conn_cache, key, HASH_KEY_LEN, (void *)&remote_ctx);

    if (remote_ctx != NULL) {
        if (sockaddr_cmp(&src_addr, &remote_ctx->src_addr, sizeof(src_addr))) {
            remote_ctx = NULL;
        }
    }

    // reset the timer
    if (remote_ctx != NULL) {
        ev_timer_again(EV_A_ & remote_ctx->watcher);
    }

    if (remote_ctx == NULL) {
        if (verbose) {
#ifdef MODULE_REDIR
            char src[SS_ADDRSTRLEN];
            char dst[SS_ADDRSTRLEN];
            strcpy(src, get_addr_str((struct sockaddr *)&src_addr));
            strcpy(dst, get_addr_str((struct sockaddr *)&dst_addr));
            LOGI("[udp] cache miss: %s <-> %s", dst, src);
#else
            LOGI("[udp] cache miss: %s:%s <-> %s", host, port,
                 get_addr_str((struct sockaddr *)&src_addr));
#endif
        }
    } else {
        if (verbose) {
#ifdef MODULE_REDIR
            char src[SS_ADDRSTRLEN];
            char dst[SS_ADDRSTRLEN];
            strcpy(src, get_addr_str((struct sockaddr *)&src_addr));
            strcpy(dst, get_addr_str((struct sockaddr *)&dst_addr));
            LOGI("[udp] cache hit: %s <-> %s", dst, src);
#else
            LOGI("[udp] cache hit: %s:%s <-> %s", host, port,
                 get_addr_str((struct sockaddr *)&src_addr));
#endif
        }
    }

#ifdef MODULE_LOCAL

#if !defined(MODULE_TUNNEL) && !defined(MODULE_REDIR)
    if (frag) {
        LOGE("[udp] drop a message since frag is not 0, but %d", frag);
        goto CLEAN_UP;
    }
#endif

    const struct sockaddr *remote_addr = server_ctx->remote_addr;
    const int remote_addr_len          = server_ctx->remote_addr_len;

    if (remote_ctx == NULL) {
        // Bind to any port
        int remotefd = create_remote_socket(remote_addr->sa_family == AF_INET6);
        if (remotefd < 0) {
            ERROR("[udp] udprelay bind() error");
            goto CLEAN_UP;
        }
        setnonblocking(remotefd);

#ifdef SO_NOSIGPIPE
        set_nosigpipe(remotefd);
#endif
#ifdef IP_TOS
        // Set QoS flag
        int tos = 46;
        setsockopt(remotefd, IPPROTO_IP, IP_TOS, &tos, sizeof(tos));
#endif
#ifdef SET_INTERFACE
        if (server_ctx->iface) {
            if (setinterface(remotefd, server_ctx->iface) == -1)
                ERROR("setinterface");
        }
#endif

#ifdef ANDROID
        if (vpn) {
            if (protect_socket(remotefd) == -1) {
                ERROR("protect_socket");
                close(remotefd);
                goto CLEAN_UP;
            }
        }
#endif

        // Init remote_ctx
        remote_ctx                  = new_remote(remotefd, server_ctx);
        remote_ctx->src_addr        = src_addr;
        remote_ctx->af              = remote_addr->sa_family;
        remote_ctx->addr_header_len = addr_header_len;
        memcpy(remote_ctx->addr_header, addr_header, addr_header_len);

        // Add to conn cache
        cache_insert(conn_cache, key, HASH_KEY_LEN, (void *)remote_ctx);

        // Start remote io
        ev_io_start(EV_A_ & remote_ctx->io);
        ev_timer_start(EV_A_ & remote_ctx->watcher);
    }

    if (offset > 0) {
        buf->len -= offset;
        memmove(buf->array, buf->array + offset, buf->len);
    }

    // SSR beg
    if (server_ctx->protocol_plugin) {
        obfs_class *protocol_plugin = server_ctx->protocol_plugin;
        if (protocol_plugin->client_udp_pre_encrypt) {
            buf->len = protocol_plugin->client_udp_pre_encrypt(server_ctx->protocol, &buf->array, buf->len, &buf->capacity);
        }
    }
    //SSR end

<<<<<<< HEAD
    int err = ss_encrypt_all(buf, server_ctx->method, buf->len);
=======
    int err = ss_encrypt_all(&cipher_env, buf, server_ctx->auth, buf->len);
>>>>>>> c55d4d1b

    if (err) {
        // drop the packet silently
        goto CLEAN_UP;
    }

    if (buf->len > packet_size) {
        LOGE("[udp] server_recv_sendto fragmentation");
        goto CLEAN_UP;
    }

    int s = sendto(remote_ctx->fd, buf->array, buf->len, 0, remote_addr, remote_addr_len);

    if (s == -1) {
        ERROR("[udp] server_recv_sendto");
    }

#else

    int cache_hit  = 0;
    int need_query = 0;

    if (buf->len - addr_header_len > packet_size) {
        LOGE("[udp] server_recv_sendto fragmentation");
        goto CLEAN_UP;
    }

    if (remote_ctx != NULL) {
        cache_hit = 1;
        // detect destination mismatch
        if (remote_ctx->addr_header_len != addr_header_len
            || memcmp(addr_header, remote_ctx->addr_header, addr_header_len) != 0) {
            if (dst_addr.ss_family != AF_INET && dst_addr.ss_family != AF_INET6) {
                need_query = 1;
            }
        } else {
            memcpy(&dst_addr, &remote_ctx->dst_addr, sizeof(struct sockaddr_storage));
        }
    } else {
        if (dst_addr.ss_family == AF_INET || dst_addr.ss_family == AF_INET6) {
            int remotefd = create_remote_socket(dst_addr.ss_family == AF_INET6);
            if (remotefd != -1) {
                setnonblocking(remotefd);
#ifdef SO_BROADCAST
                set_broadcast(remotefd);
#endif
#ifdef SO_NOSIGPIPE
                set_nosigpipe(remotefd);
#endif
#ifdef IP_TOS
                // Set QoS flag
                int tos = 46;
                setsockopt(remotefd, IPPROTO_IP, IP_TOS, &tos, sizeof(tos));
#endif
#ifdef SET_INTERFACE
                if (server_ctx->iface) {
                    if (setinterface(remotefd, server_ctx->iface) == -1)
                        ERROR("setinterface");
                }
#endif
                remote_ctx                  = new_remote(remotefd, server_ctx);
                remote_ctx->src_addr        = src_addr;
                remote_ctx->server_ctx      = server_ctx;
                remote_ctx->addr_header_len = addr_header_len;
                memcpy(remote_ctx->addr_header, addr_header, addr_header_len);
                memcpy(&remote_ctx->dst_addr, &dst_addr, sizeof(struct sockaddr_storage));
            } else {
                ERROR("[udp] bind() error");
                goto CLEAN_UP;
            }
        }
    }

    if (remote_ctx != NULL && !need_query) {
        size_t addr_len = get_sockaddr_len((struct sockaddr *)&dst_addr);
        int s           = sendto(remote_ctx->fd, buf->array + addr_header_len,
                                 buf->len - addr_header_len, 0,
                                 (struct sockaddr *)&dst_addr, addr_len);

        if (s == -1) {
            ERROR("[udp] sendto_remote");
            if (!cache_hit) {
                close_and_free_remote(EV_A_ remote_ctx);
            }
        } else {
            if (!cache_hit) {
                // Add to conn cache
                remote_ctx->af = dst_addr.ss_family;
                char *key = hash_key(remote_ctx->af, &remote_ctx->src_addr);
                cache_insert(server_ctx->conn_cache, key, HASH_KEY_LEN, (void *)remote_ctx);

                ev_io_start(EV_A_ & remote_ctx->io);
                ev_timer_start(EV_A_ & remote_ctx->watcher);
            }
        }
    } else {
        struct addrinfo hints;
        memset(&hints, 0, sizeof(struct addrinfo));
        hints.ai_family   = AF_UNSPEC;
        hints.ai_socktype = SOCK_DGRAM;
        hints.ai_protocol = IPPROTO_UDP;

        struct query_ctx *query_ctx = new_query_ctx(buf->array + addr_header_len,
                                                    buf->len - addr_header_len);
        query_ctx->server_ctx      = server_ctx;
        query_ctx->addr_header_len = addr_header_len;
        query_ctx->src_addr        = src_addr;
        memcpy(query_ctx->addr_header, addr_header, addr_header_len);

        if (need_query) {
            query_ctx->remote_ctx = remote_ctx;
        }

        struct ResolvQuery *query = resolv_query(host, query_resolve_cb,
                                                 NULL, query_ctx, htons(atoi(port)));
        if (query == NULL) {
            ERROR("[udp] unable to create DNS query");
            close_and_free_query(EV_A_ query_ctx);
            goto CLEAN_UP;
        }
        query_ctx->query = query;
    }
#endif

CLEAN_UP:
    bfree(buf);
    ss_free(buf);
}

void
free_cb(void *key, void *element)
{
    remote_ctx_t *remote_ctx = (remote_ctx_t *)element;

    if (verbose) {
        LOGI("[udp] one connection freed");
    }

    close_and_free_remote(EV_DEFAULT, remote_ctx);
}

int
init_udprelay(const char *server_host, const char *server_port,
#ifdef MODULE_LOCAL
              const struct sockaddr *remote_addr, const int remote_addr_len,
#ifdef MODULE_TUNNEL
              const ss_addr_t tunnel_addr,
#endif
#endif
<<<<<<< HEAD
              int mtu, int method, int timeout, const char *iface, const char *protocol, const char *protocol_param)
=======
              int mtu, int auth, int timeout, const char *iface, const char *protocol, const char *protocol_param)
>>>>>>> c55d4d1b
{
    // Initialize ev loop
    struct ev_loop *loop = EV_DEFAULT;

    // Initialize MTU
    if (mtu > 0) {
        packet_size = mtu - 1 - 28 - 2 - 64;
        buf_size    = packet_size * 2;
    }

    // Initialize cache
    struct cache *conn_cache;
    cache_create(&conn_cache, MAX_UDP_CONN_NUM, free_cb);

    // ////////////////////////////////////////////////
    // Setup server context

    // Bind to port
    int serverfd = create_server_socket(server_host, server_port);
    if (serverfd < 0) {
        FATAL("[udp] bind() error");
    }
    setnonblocking(serverfd);

    server_ctx_t *server_ctx = new_server_ctx(serverfd);
#ifdef MODULE_REMOTE
    server_ctx->loop = loop;
#endif
    server_ctx->timeout    = max(timeout, MIN_UDP_TIMEOUT);
    server_ctx->iface      = iface;
    server_ctx->conn_cache = conn_cache;
#ifdef MODULE_LOCAL
    server_ctx->remote_addr     = remote_addr;
    server_ctx->remote_addr_len = remote_addr_len;
    //SSR beg
    server_ctx->protocol_plugin = new_obfs_class((char *)protocol);
    if (server_ctx->protocol_plugin) {
        server_ctx->protocol = server_ctx->protocol_plugin->new_obfs();
        server_ctx->protocol_global = server_ctx->protocol_plugin->init_data();
    }

    server_info _server_info;
    memset(&_server_info, 0, sizeof(server_info));
    strcpy(_server_info.host, inet_ntoa(((struct sockaddr_in*)remote_addr)->sin_addr));
    _server_info.port = ((struct sockaddr_in*)remote_addr)->sin_port;
    _server_info.port = _server_info.port >> 8 | _server_info.port << 8;
    _server_info.g_data = server_ctx->protocol_global;
    _server_info.param = (char *)protocol_param;
    _server_info.key = enc_get_key(&cipher_env);
    _server_info.key_len = enc_get_key_len(&cipher_env);

    if (server_ctx->protocol_plugin)
        server_ctx->protocol_plugin->set_server_info(server_ctx->protocol, &_server_info);
    //SSR end
#ifdef MODULE_TUNNEL
    server_ctx->tunnel_addr = tunnel_addr;
#endif
#endif

    ev_io_start(loop, &server_ctx->io);

    server_ctx_list[server_num++] = server_ctx;

    return 0;
}

void
free_udprelay()
{
    struct ev_loop *loop = EV_DEFAULT;
    while (server_num-- > 0) {
        server_ctx_t *server_ctx = server_ctx_list[server_num];

#ifdef MODULE_LOCAL
        //SSR beg
        if (server_ctx->protocol_plugin) {
            server_ctx->protocol_plugin->dispose(server_ctx->protocol);
            server_ctx->protocol = NULL;
            free_obfs_class(server_ctx->protocol_plugin);
            server_ctx->protocol_plugin = NULL;
        }
        //SSR end
#endif

        ev_io_stop(loop, &server_ctx->io);
        close(server_ctx->fd);
        cache_delete(server_ctx->conn_cache, 0);
        ss_free(server_ctx);
        server_ctx_list[server_num] = NULL;
    }
}<|MERGE_RESOLUTION|>--- conflicted
+++ resolved
@@ -687,11 +687,7 @@
     buf->len = r;
 
 #ifdef MODULE_LOCAL
-<<<<<<< HEAD
-    int err = ss_decrypt_all(buf, server_ctx->method, buf_size);
-=======
-    int err = ss_decrypt_all(&cipher_env, buf, 0, buf_size);
->>>>>>> c55d4d1b
+    int err = ss_decrypt_all(&cipher_env, buf, buf_size);
     if (err) {
         // drop the packet silently
         goto CLEAN_UP;
@@ -778,11 +774,7 @@
     memcpy(buf->array, addr_header, addr_header_len);
     buf->len += addr_header_len;
 
-<<<<<<< HEAD
-    int err = ss_encrypt_all(buf, server_ctx->method, buf_size);
-=======
-    int err = ss_encrypt_all(&cipher_env, buf, 0, buf_size);
->>>>>>> c55d4d1b
+    int err = ss_encrypt_all(&cipher_env, buf, buf_size);
     if (err) {
         // drop the packet silently
         goto CLEAN_UP;
@@ -925,11 +917,7 @@
 #ifdef MODULE_REMOTE
     tx += buf->len;
 
-<<<<<<< HEAD
-    int err = ss_decrypt_all(buf, server_ctx->method, buf_size);
-=======
-    int err = ss_decrypt_all(&cipher_env, buf, server_ctx->auth, buf_size);
->>>>>>> c55d4d1b
+    int err = ss_decrypt_all(&cipher_env, buf, buf_size);
     if (err) {
         // drop the packet silently
         goto CLEAN_UP;
@@ -1206,11 +1194,7 @@
     }
     //SSR end
 
-<<<<<<< HEAD
-    int err = ss_encrypt_all(buf, server_ctx->method, buf->len);
-=======
-    int err = ss_encrypt_all(&cipher_env, buf, server_ctx->auth, buf->len);
->>>>>>> c55d4d1b
+    int err = ss_encrypt_all(&cipher_env, buf, buf->len);
 
     if (err) {
         // drop the packet silently
@@ -1360,11 +1344,7 @@
               const ss_addr_t tunnel_addr,
 #endif
 #endif
-<<<<<<< HEAD
-              int mtu, int method, int timeout, const char *iface, const char *protocol, const char *protocol_param)
-=======
-              int mtu, int auth, int timeout, const char *iface, const char *protocol, const char *protocol_param)
->>>>>>> c55d4d1b
+              int mtu, int timeout, const char *iface, const char *protocol, const char *protocol_param)
 {
     // Initialize ev loop
     struct ev_loop *loop = EV_DEFAULT;
