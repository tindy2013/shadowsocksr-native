/*
 * local.h - Define the clinet's buffers and callbacks
 *
 * Copyright (C) 2013 - 2015, Max Lv <max.c.lv@gmail.com>
 *
 * This file is part of the shadowsocks-libev.
 *
 * shadowsocks-libev is free software; you can redistribute it and/or modify
 * it under the terms of the GNU General Public License as published by
 * the Free Software Foundation; either version 3 of the License, or
 * (at your option) any later version.
 *
 * shadowsocks-libev is distributed in the hope that it will be useful,
 * but WITHOUT ANY WARRANTY; without even the implied warranty of
 * MERCHANTABILITY or FITNESS FOR A PARTICULAR PURPOSE. See the
 * GNU General Public License for more details.
 *
 * You should have received a copy of the GNU General Public License
 * along with shadowsocks-libev; see the file COPYING. If not, see
 * <http://www.gnu.org/licenses/>.
 */

#ifndef _LOCAL_H
#define _LOCAL_H

#include <ev.h>
#include <libcork/ds.h>

#include "encrypt.h"
#include "obfs.h"
#include "jconf.h"

#include "common.h"

typedef struct listen_ctx {
    ev_io io;
    char *iface;
    int remote_num;
    int method;
    int timeout;
    int fd;
    struct sockaddr **remote_addr;
<<<<<<< HEAD

    // SSR
    char *protocol_name;
    char *obfs_name;
    char *obfs_param;
    void **list_protocol_global;
    void **list_obfs_global;
};
=======
} listen_ctx_t;
>>>>>>> f3428e62

typedef struct server_ctx {
    ev_io io;
    int connected;
    struct server *server;
} server_ctx_t;

typedef struct server {
    int fd;
<<<<<<< HEAD
    ssize_t buf_len;
    ssize_t buf_idx;
    char *buf; // server send from, remote recv into
    ssize_t buf_capacity;
=======
    buffer_t *buf;
>>>>>>> f3428e62
    char stage;
    struct enc_ctx *e_ctx;
    struct enc_ctx *d_ctx;
    struct server_ctx *recv_ctx;
    struct server_ctx *send_ctx;
    struct listen_ctx *listener;
    struct remote *remote;

    struct cork_dllist_item entries;
<<<<<<< HEAD

    // SSR
    obfs *protocol;
    obfs *obfs;
    obfs_class *protocol_plugin;
    obfs_class *obfs_plugin;
};
=======
} server_t;
>>>>>>> f3428e62

typedef struct remote_ctx {
    ev_io io;
    ev_timer watcher;
    int connected;
    struct remote *remote;
} remote_ctx_t;

typedef struct remote {
    int fd;
    buffer_t *buf;
    int direct;
<<<<<<< HEAD
    char *buf; // remote send from, server recv into
    ssize_t buf_capacity;
=======
>>>>>>> f3428e62
    struct remote_ctx *recv_ctx;
    struct remote_ctx *send_ctx;
    struct server *server;
    struct sockaddr_storage addr;
    int addr_len;
    uint32_t counter;
<<<<<<< HEAD

    // SSR
    int remote_index;
};
=======
} remote_t;
>>>>>>> f3428e62

#endif // _LOCAL_H<|MERGE_RESOLUTION|>--- conflicted
+++ resolved
@@ -40,7 +40,6 @@
     int timeout;
     int fd;
     struct sockaddr **remote_addr;
-<<<<<<< HEAD
 
     // SSR
     char *protocol_name;
@@ -48,10 +47,7 @@
     char *obfs_param;
     void **list_protocol_global;
     void **list_obfs_global;
-};
-=======
 } listen_ctx_t;
->>>>>>> f3428e62
 
 typedef struct server_ctx {
     ev_io io;
@@ -61,14 +57,7 @@
 
 typedef struct server {
     int fd;
-<<<<<<< HEAD
-    ssize_t buf_len;
-    ssize_t buf_idx;
-    char *buf; // server send from, remote recv into
-    ssize_t buf_capacity;
-=======
     buffer_t *buf;
->>>>>>> f3428e62
     char stage;
     struct enc_ctx *e_ctx;
     struct enc_ctx *d_ctx;
@@ -78,17 +67,13 @@
     struct remote *remote;
 
     struct cork_dllist_item entries;
-<<<<<<< HEAD
 
     // SSR
     obfs *protocol;
     obfs *obfs;
     obfs_class *protocol_plugin;
     obfs_class *obfs_plugin;
-};
-=======
 } server_t;
->>>>>>> f3428e62
 
 typedef struct remote_ctx {
     ev_io io;
@@ -101,24 +86,15 @@
     int fd;
     buffer_t *buf;
     int direct;
-<<<<<<< HEAD
-    char *buf; // remote send from, server recv into
-    ssize_t buf_capacity;
-=======
->>>>>>> f3428e62
     struct remote_ctx *recv_ctx;
     struct remote_ctx *send_ctx;
     struct server *server;
     struct sockaddr_storage addr;
     int addr_len;
     uint32_t counter;
-<<<<<<< HEAD
 
     // SSR
     int remote_index;
-};
-=======
 } remote_t;
->>>>>>> f3428e62
 
 #endif // _LOCAL_H