--- conflicted
+++ resolved
@@ -35,7 +35,6 @@
     int fd;
     int method;
     struct sockaddr **remote_addr;
-<<<<<<< HEAD
 
     // SSR
     char *protocol_name;
@@ -43,10 +42,7 @@
     char *obfs_param;
     void **list_protocol_global;
     void **list_obfs_global;
-};
-=======
 } listen_ctx_t;
->>>>>>> f3428e62
 
 typedef struct server_ctx {
     ev_io io;
@@ -56,31 +52,20 @@
 
 typedef struct server {
     int fd;
-<<<<<<< HEAD
-    ssize_t buf_len;
-    ssize_t buf_idx;
-    char *buf; // server send from, remote recv into
-    ssize_t buf_capacity;
-=======
     buffer_t *buf;
->>>>>>> f3428e62
     struct sockaddr_storage destaddr;
     struct enc_ctx *e_ctx;
     struct enc_ctx *d_ctx;
     struct server_ctx *recv_ctx;
     struct server_ctx *send_ctx;
     struct remote *remote;
-<<<<<<< HEAD
 
     // SSR
     obfs *protocol;
     obfs *obfs;
     obfs_class *protocol_plugin;
     obfs_class *obfs_plugin;
-};
-=======
 } server_t;
->>>>>>> f3428e62
 
 typedef struct remote_ctx {
     ev_io io;
@@ -91,25 +76,14 @@
 
 typedef struct remote {
     int fd;
-<<<<<<< HEAD
-    ssize_t buf_len;
-    ssize_t buf_idx;
-    char *buf; // remote send from, server recv into
-    ssize_t buf_capacity;
-=======
     buffer_t *buf;
->>>>>>> f3428e62
     struct remote_ctx *recv_ctx;
     struct remote_ctx *send_ctx;
     struct server *server;
     uint32_t counter;
-<<<<<<< HEAD
 
     // SSR
     int remote_index;
-};
-=======
 } remote_t;
->>>>>>> f3428e62
 
 #endif // _LOCAL_H