--- conflicted
+++ resolved
@@ -61,16 +61,14 @@
     struct server_ctx *send_ctx;
     struct remote *remote;
 
-<<<<<<< HEAD
+    char *hostname;
+    size_t hostname_len;
+
     // SSR
     obfs *protocol;
     obfs *obfs;
     obfs_class *protocol_plugin;
     obfs_class *obfs_plugin;
-=======
-    char *hostname;
-    size_t hostname_len;
->>>>>>> 97b87b8e
 } server_t;
 
 typedef struct remote_ctx {
