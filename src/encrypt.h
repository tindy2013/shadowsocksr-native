--- conflicted
+++ resolved
@@ -196,23 +196,10 @@
 
 void bytes_to_key_with_size(const char *pass, size_t len, uint8_t *md, size_t md_size);
 
-<<<<<<< HEAD
 int rand_bytes(uint8_t *output, int len);
 
-int ss_encrypt_all(buffer_t *plaintext, int method, size_t capacity);
-int ss_decrypt_all(buffer_t *ciphertext, int method, size_t capacity);
-int ss_encrypt(buffer_t *plaintext, enc_ctx_t *ctx, size_t capacity);
-int ss_decrypt(buffer_t *ciphertext, enc_ctx_t *ctx, size_t capacity);
-
-void enc_ctx_init(int method, enc_ctx_t *ctx, int enc);
-int enc_init(const char *pass, const char *method);
-int enc_get_iv_len(void);
-uint8_t* enc_get_key(void);
-int enc_get_key_len(void);
-void cipher_context_release(cipher_ctx_t *evp);
-=======
-int ss_encrypt_all(cipher_env_t* env, buffer_t *plaintext, int auth, size_t capacity);
-int ss_decrypt_all(cipher_env_t* env, buffer_t *ciphertext, int auth, size_t capacity);
+int ss_encrypt_all(cipher_env_t* env, buffer_t *plaintext, size_t capacity);
+int ss_decrypt_all(cipher_env_t* env, buffer_t *ciphertext, size_t capacity);
 int ss_encrypt(cipher_env_t* env, buffer_t *plaintext, enc_ctx_t *ctx, size_t capacity);
 int ss_decrypt(cipher_env_t* env, buffer_t *ciphertext, enc_ctx_t *ctx, size_t capacity);
 
@@ -222,28 +209,16 @@
 int enc_get_iv_len(cipher_env_t* env);
 uint8_t* enc_get_key(cipher_env_t* env);
 int enc_get_key_len(cipher_env_t* env);
->>>>>>> c55d4d1b
+void cipher_context_release(cipher_env_t *env, cipher_ctx_t *ctx);
 unsigned char *enc_md5(const unsigned char *d, size_t n, unsigned char *md);
 
 int ss_md5_hmac(cipher_env_t* env, char *auth, char *msg, int msg_len, uint8_t *iv);
 int ss_md5_hmac_with_key(char *auth, char *msg, int msg_len, uint8_t *auth_key, int key_len);
 int ss_md5_hash_func(char *auth, char *msg, int msg_len);
-<<<<<<< HEAD
-int ss_sha1_hmac(char *auth, char *msg, int msg_len, uint8_t *iv, int enc_iv_len, uint8_t *enc_key, int enc_key_len);
-int ss_sha1_hmac_with_key(char *auth, char *msg, int msg_len, uint8_t *auth_key, int key_len);
-int ss_sha1_hash_func(char *auth, char *msg, int msg_len);
-int ss_aes_128_cbc(char *encrypt, char *out_data, char *key);
-=======
 int ss_sha1_hmac(cipher_env_t* env, char *auth, char *msg, int msg_len, uint8_t *iv);
 int ss_sha1_hmac_with_key(char *auth, char *msg, int msg_len, uint8_t *auth_key, int key_len);
 int ss_sha1_hash_func(char *auth, char *msg, int msg_len);
 int ss_aes_128_cbc(char *encrypt, char *out_data, char *key);
-int ss_onetimeauth(cipher_env_t* env, buffer_t *buf, uint8_t *iv, size_t capacity);
-int ss_onetimeauth_verify(cipher_env_t* env, buffer_t *buf, uint8_t *iv);
-
-int ss_check_hash(cipher_env_t* env, buffer_t *buf, chunk_t *chunk, enc_ctx_t *ctx, size_t capacity);
-int ss_gen_hash(cipher_env_t* env, buffer_t *buf, uint32_t *counter, enc_ctx_t *ctx, size_t capacity);
->>>>>>> c55d4d1b
 
 int balloc(buffer_t *ptr, size_t capacity);
 int brealloc(buffer_t *ptr, size_t len, size_t capacity);
