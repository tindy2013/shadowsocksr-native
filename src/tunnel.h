--- conflicted
+++ resolved
@@ -48,14 +48,8 @@
 
 typedef struct server {
     int fd;
-<<<<<<< HEAD
-    ssize_t buf_len;
-    ssize_t buf_idx;
-    char *buf; // server send from, remote recv into
+    buffer_t *buf;
     ssize_t buf_capacity;
-=======
-    buffer_t *buf;
->>>>>>> f3428e62
     struct enc_ctx *e_ctx;
     struct enc_ctx *d_ctx;
     struct server_ctx *recv_ctx;
@@ -73,14 +67,8 @@
 
 typedef struct remote {
     int fd;
-<<<<<<< HEAD
-    ssize_t buf_len;
-    ssize_t buf_idx;
-    char *buf; // remote send from, server recv into
+    buffer_t *buf;
     ssize_t buf_capacity;
-=======
-    buffer_t *buf;
->>>>>>> f3428e62
     struct remote_ctx *recv_ctx;
     struct remote_ctx *send_ctx;
     struct server *server;
