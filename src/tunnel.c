--- conflicted
+++ resolved
@@ -806,64 +806,9 @@
         return;
     }
 
-<<<<<<< HEAD
-    // SSR beg
-    remote->remote_index = index;
-    server->obfs_plugin = new_obfs_class(listener->obfs_name);
-    if (server->obfs_plugin) {
-        server->obfs = server->obfs_plugin->new_obfs();
-    }
-    server->protocol_plugin = new_obfs_class(listener->protocol_name);
-    if (server->protocol_plugin) {
-        server->protocol = server->protocol_plugin->new_obfs();
-    }
-    if (listener->list_obfs_global[remote->remote_index] == NULL && server->obfs_plugin) {
-        listener->list_obfs_global[remote->remote_index] = server->obfs_plugin->init_data();
-    }
-    if (listener->list_protocol_global[remote->remote_index] == NULL && server->protocol_plugin) {
-        listener->list_protocol_global[remote->remote_index] = server->protocol_plugin->init_data();
-    }
-    ss_addr_t *sa = &server->destaddr;
-    server_info _server_info;
-    struct cork_ip ip;
-    cork_ip_init(&ip, sa->host);
-    memset(&_server_info, 0, sizeof(server_info));
-    strcpy(_server_info.host, inet_ntoa(((struct sockaddr_in*)remote_addr)->sin_addr));
-    _server_info.port = ((struct sockaddr_in*)remote_addr)->sin_port;
-    _server_info.port = _server_info.port >> 8 | _server_info.port << 8;
-    _server_info.param = listener->obfs_param;
-    _server_info.g_data = listener->list_obfs_global[remote->remote_index];
-    _server_info.head_len = (ip.version == 6 ? 19 : 7);
-    _server_info.iv = server->e_ctx->evp.iv;
-    _server_info.iv_len = enc_get_iv_len();
-    _server_info.key = enc_get_key();
-    _server_info.key_len = enc_get_key_len();
-    _server_info.tcp_mss = 1460;
-
-    if (server->obfs_plugin)
-        server->obfs_plugin->set_server_info(server->obfs, &_server_info);
-
-    _server_info.param = NULL;
-    _server_info.g_data = listener->list_protocol_global[remote->remote_index];
-
-    if (server->protocol_plugin)
-        server->protocol_plugin->set_server_info(server->protocol, &_server_info);
-    // SSR end
-
-    if (r == 0) {
-        if (verbose)
-            LOGI("connected immediately");
-        remote_send_cb(EV_A_ & remote->send_ctx->io, 0);
-    } else {
-        // listen to remote connected event
-        ev_io_start(EV_A_ & remote->send_ctx->io);
-        ev_timer_start(EV_A_ & remote->send_ctx->watcher);
-    }
-=======
     // listen to remote connected event
     ev_io_start(EV_A_ & remote->send_ctx->io);
     ev_timer_start(EV_A_ & remote->send_ctx->watcher);
->>>>>>> d6c377df
 }
 
 void
