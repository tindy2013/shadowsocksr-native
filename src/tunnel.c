--- conflicted
+++ resolved
@@ -96,8 +96,8 @@
 int keep_resolving = 1;
 
 static int ipv6first = 0;
-static int mode      = TCP_ONLY;
-static int auth      = 0;
+static int mode = TCP_ONLY;
+static int auth = 0;
 #ifdef HAVE_SETRLIMIT
 static int nofile = 0;
 #endif
@@ -865,17 +865,12 @@
     USE_TTY();
 
 #ifdef ANDROID
-<<<<<<< HEAD
-    while ((c = getopt_long(argc, argv, "f:s:p:l:k:t:m:i:c:b:L:a:n:P:O:o:G:g:huUvVA", // SSR
+    while ((c = getopt_long(argc, argv, "f:s:p:l:k:t:m:i:c:b:L:a:n:P:huUvVA6"
+                            "O:o:G:g:",
                             long_options, &option_index)) != -1) {
 #else
-    while ((c = getopt_long(argc, argv, "f:s:p:l:k:t:m:i:c:b:L:a:n:O:o:G:g:huUvA", // SSR
-=======
-    while ((c = getopt_long(argc, argv, "f:s:p:l:k:t:m:i:c:b:L:a:n:P:huUvVA6",
-                            long_options, &option_index)) != -1) {
-#else
-    while ((c = getopt_long(argc, argv, "f:s:p:l:k:t:m:i:c:b:L:a:n:huUvA6",
->>>>>>> 8e52029d
+    while ((c = getopt_long(argc, argv, "f:s:p:l:k:t:m:i:c:b:L:a:n:huUvA6"
+                            "O:o:G:g:",
                             long_options, &option_index)) != -1) {
 #endif
         switch (c) {
