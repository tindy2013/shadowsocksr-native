--- conflicted
+++ resolved
@@ -202,13 +202,6 @@
 
     remote->buf->len = r;
 
-<<<<<<< HEAD
-=======
-    if (auth) {
-        ss_gen_hash(&cipher_env, remote->buf, &remote->counter, server->e_ctx, BUF_SIZE);
-    }
-
->>>>>>> c55d4d1b
     // SSR beg
     if (server->protocol_plugin) {
         obfs_class *protocol_plugin = server->protocol_plugin;
@@ -509,14 +502,6 @@
             memcpy(abuf->array + abuf->len, &port, 2);
             abuf->len += 2;
 
-<<<<<<< HEAD
-=======
-            if (auth) {
-                abuf->array[0] |= ONETIMEAUTH_FLAG;
-                ss_onetimeauth(&cipher_env, abuf, server->e_ctx->evp.iv, BUF_SIZE);
-            }
-
->>>>>>> c55d4d1b
             if (remote->buf->len > 0) {
                 brealloc(remote->buf, remote->buf->len + abuf->len, BUF_SIZE);
                 memmove(remote->buf->array + abuf->len, remote->buf->array, remote->buf->len);
@@ -1203,11 +1188,7 @@
         LOGI("UDP relay enabled");
         init_udprelay(local_addr, local_port, listen_ctx.remote_addr[0],
                       get_sockaddr_len(listen_ctx.remote_addr[0]),
-<<<<<<< HEAD
-                      tunnel_addr, mtu, m, listen_ctx.timeout, iface, protocol, protocol_param);
-=======
-                      tunnel_addr, mtu, auth, listen_ctx.timeout, iface, protocol, protocol_param);
->>>>>>> c55d4d1b
+                      tunnel_addr, mtu, listen_ctx.timeout, iface, protocol, protocol_param);
     }
 
     if (mode == UDP_ONLY) {
