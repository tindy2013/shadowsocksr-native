/*
 * redir.c - Provide a transparent TCP proxy through remote shadowsocks
 *            server
 *
 * Copyright (C) 2013 - 2015, Max Lv <max.c.lv@gmail.com>
 *
 * This file is part of the shadowsocks-libev.
 *
 * shadowsocks-libev is free software; you can redistribute it and/or modify
 * it under the terms of the GNU General Public License as published by
 * the Free Software Foundation; either version 3 of the License, or
 * (at your option) any later version.
 *
 * shadowsocks-libev is distributed in the hope that it will be useful,
 * but WITHOUT ANY WARRANTY; without even the implied warranty of
 * MERCHANTABILITY or FITNESS FOR A PARTICULAR PURPOSE. See the
 * GNU General Public License for more details.
 *
 * You should have received a copy of the GNU General Public License
 * along with shadowsocks-libev; see the file COPYING. If not, see
 * <http://www.gnu.org/licenses/>.
 */

#include <sys/stat.h>
#include <sys/types.h>
#include <arpa/inet.h>
#include <errno.h>
#include <fcntl.h>
#include <locale.h>
#include <netdb.h>
#include <netinet/in.h>
#include <pthread.h>
#include <signal.h>
#include <string.h>
#include <strings.h>
#include <time.h>
#include <unistd.h>
#include <getopt.h>
#include <limits.h>
#include <linux/if.h>
#include <linux/netfilter_ipv4.h>
#include <linux/netfilter_ipv6/ip6_tables.h>

#include <udns.h>
#include <libcork/core.h>

#ifdef HAVE_CONFIG_H
#include "config.h"
#endif

#include "http.h"
#include "tls.h"
#include "netutils.h"
#include "utils.h"
#include "common.h"
#include "redir.h"

#ifndef EAGAIN
#define EAGAIN EWOULDBLOCK
#endif

#ifndef EWOULDBLOCK
#define EWOULDBLOCK EAGAIN
#endif

#ifndef BUF_SIZE
#define BUF_SIZE 2048
#endif

#ifndef IP6T_SO_ORIGINAL_DST
#define IP6T_SO_ORIGINAL_DST 80
#endif

#include "obfs.c" // I don't want to modify makefile

static void accept_cb(EV_P_ ev_io *w, int revents);
static void server_recv_cb(EV_P_ ev_io *w, int revents);
static void server_send_cb(EV_P_ ev_io *w, int revents);
static void remote_recv_cb(EV_P_ ev_io *w, int revents);
static void remote_send_cb(EV_P_ ev_io *w, int revents);

static remote_t *new_remote(int fd, int timeout);
static server_t *new_server(int fd, int method);

static void free_remote(remote_t *remote);
static void close_and_free_remote(EV_P_ remote_t *remote);
static void free_server(server_t *server);
static void close_and_free_server(EV_P_ server_t *server);

int verbose        = 0;
int keep_resolving = 1;

static int ipv6first = 0;
static int mode      = TCP_ONLY;
static int auth      = 0;
#ifdef HAVE_SETRLIMIT
static int nofile = 0;
#endif

int
getdestaddr(int fd, struct sockaddr_storage *destaddr)
{
    socklen_t socklen = sizeof(*destaddr);
    int error         = 0;

    error = getsockopt(fd, SOL_IPV6, IP6T_SO_ORIGINAL_DST, destaddr, &socklen);
    if (error) { // Didn't find a proper way to detect IP version.
        error = getsockopt(fd, SOL_IP, SO_ORIGINAL_DST, destaddr, &socklen);
        if (error) {
            return -1;
        }
    }
    return 0;
}

int
setnonblocking(int fd)
{
    int flags;
    if (-1 == (flags = fcntl(fd, F_GETFL, 0))) {
        flags = 0;
    }
    return fcntl(fd, F_SETFL, flags | O_NONBLOCK);
}

int
create_and_bind(const char *addr, const char *port)
{
    struct addrinfo hints;
    struct addrinfo *result, *rp;
    int s, listen_sock;

    memset(&hints, 0, sizeof(struct addrinfo));
    hints.ai_family   = AF_UNSPEC;   /* Return IPv4 and IPv6 choices */
    hints.ai_socktype = SOCK_STREAM; /* We want a TCP socket */

    s = getaddrinfo(addr, port, &hints, &result);
    if (s != 0) {
        LOGI("getaddrinfo: %s", gai_strerror(s));
        return -1;
    }

    for (rp = result; rp != NULL; rp = rp->ai_next) {
        listen_sock = socket(rp->ai_family, rp->ai_socktype, rp->ai_protocol);
        if (listen_sock == -1) {
            continue;
        }

        int opt = 1;
        setsockopt(listen_sock, SOL_SOCKET, SO_REUSEADDR, &opt, sizeof(opt));
#ifdef SO_NOSIGPIPE
        setsockopt(listen_sock, SOL_SOCKET, SO_NOSIGPIPE, &opt, sizeof(opt));
#endif
        int err = set_reuseport(listen_sock);
        if (err == 0) {
            LOGI("tcp port reuse enabled");
        }

        s = bind(listen_sock, rp->ai_addr, rp->ai_addrlen);
        if (s == 0) {
            /* We managed to bind successfully! */
            break;
        } else {
            ERROR("bind");
        }

        close(listen_sock);
    }

    if (rp == NULL) {
        LOGE("Could not bind");
        return -1;
    }

    freeaddrinfo(result);

    return listen_sock;
}

static void
server_recv_cb(EV_P_ ev_io *w, int revents)
{
    server_ctx_t *server_recv_ctx = (server_ctx_t *)w;
    server_t *server              = server_recv_ctx->server;
    remote_t *remote              = server->remote;

    ssize_t r = recv(server->fd, remote->buf->array + remote->buf->len,
                     BUF_SIZE - remote->buf->len, 0);

    if (r == 0) {
        // connection closed
        close_and_free_remote(EV_A_ remote);
        close_and_free_server(EV_A_ server);
        return;
    } else if (r == -1) {
        if (errno == EAGAIN || errno == EWOULDBLOCK) {
            // no data
            // continue to wait for recv
            return;
        } else {
            ERROR("server recv");
            close_and_free_remote(EV_A_ remote);
            close_and_free_server(EV_A_ server);
            return;
        }
    }

    remote->buf->len += r;

    if (verbose) {
        uint16_t port = 0;
        char ipstr[INET6_ADDRSTRLEN];
        memset(&ipstr, 0, INET6_ADDRSTRLEN);

        if (AF_INET == server->destaddr.ss_family) {
            struct sockaddr_in *sa = (struct sockaddr_in *)&(server->destaddr);
            dns_ntop(AF_INET, &(sa->sin_addr), ipstr, INET_ADDRSTRLEN);
            port = ntohs(sa->sin_port);
        } else {
            // TODO: The code below need to be test in IPv6 envirment, which I
            //       don't have.
            struct sockaddr_in6 *sa = (struct sockaddr_in6 *)&(server->destaddr);
            dns_ntop(AF_INET6, &(sa->sin6_addr), ipstr, INET6_ADDRSTRLEN);
            port = ntohs(sa->sin6_port);
        }

        LOGI("redir to %s:%d, len=%zu, recv=%zd", ipstr, port, remote->buf->len, r);
    }

    if (auth) {
        ss_gen_hash(remote->buf, &remote->counter, server->e_ctx, BUF_SIZE);
    }

    if (!remote->send_ctx->connected) {
        // SNI
        int ret       = 0;
        uint16_t port = 0;

        if (AF_INET6 == server->destaddr.ss_family) { // IPv6
            port = ntohs(((struct sockaddr_in6 *)&(server->destaddr))->sin6_port);
        } else {                             // IPv4
            port = ntohs(((struct sockaddr_in *)&(server->destaddr))->sin_port);
        }
        if (port == http_protocol->default_port)
            ret = http_protocol->parse_packet(remote->buf->array,
                                              remote->buf->len, &server->hostname);
        else if (port == tls_protocol->default_port)
            ret = tls_protocol->parse_packet(remote->buf->array,
                                             remote->buf->len, &server->hostname);
        if (ret > 0) {
            server->hostname_len = ret;
        }

        ev_io_stop(EV_A_ & server_recv_ctx->io);
        ev_io_start(EV_A_ & remote->send_ctx->io);
        return;
    }
    // SSR beg
    if (server->protocol_plugin) {
        obfs_class *protocol_plugin = server->protocol_plugin;
        if (protocol_plugin->client_pre_encrypt) {
            remote->buf->len = protocol_plugin->client_pre_encrypt(server->protocol, &remote->buf->array, remote->buf->len, &remote->buf->capacity);
        }
    }
    int err = ss_encrypt(remote->buf, server->e_ctx, BUF_SIZE);

    if (err) {
        LOGE("invalid password or cipher");
        close_and_free_remote(EV_A_ remote);
        close_and_free_server(EV_A_ server);
        return;
    }

    if (server->obfs_plugin) {
        obfs_class *obfs_plugin = server->obfs_plugin;
        if (obfs_plugin->client_encode) {
            remote->buf->len = obfs_plugin->client_encode(server->obfs, &remote->buf->array, remote->buf->len, &remote->buf->capacity);
        }
    }
    // SSR end

    if (!remote->send_ctx->connected) {
        ev_io_stop(EV_A_ & server_recv_ctx->io);
        ev_io_start(EV_A_ & remote->send_ctx->io);
        return;
    }

    int s = send(remote->fd, remote->buf->array, remote->buf->len, 0);

    if (s == -1) {
        if (errno == EAGAIN || errno == EWOULDBLOCK) {
            // no data, wait for send
            remote->buf->idx = 0;
            ev_io_stop(EV_A_ & server_recv_ctx->io);
            ev_io_start(EV_A_ & remote->send_ctx->io);
            return;
        } else {
            ERROR("send");
            close_and_free_remote(EV_A_ remote);
            close_and_free_server(EV_A_ server);
            return;
        }
    } else if (s < remote->buf->len) {
        remote->buf->len -= s;
        remote->buf->idx  = s;
        ev_io_stop(EV_A_ & server_recv_ctx->io);
        ev_io_start(EV_A_ & remote->send_ctx->io);
        return;
    } else {
        remote->buf->idx = 0;
        remote->buf->len = 0;
    }
}

static void
server_send_cb(EV_P_ ev_io *w, int revents)
{
    server_ctx_t *server_send_ctx = (server_ctx_t *)w;
    server_t *server              = server_send_ctx->server;
    remote_t *remote              = server->remote;
    if (server->buf->len == 0) {
        // close and free
        close_and_free_remote(EV_A_ remote);
        close_and_free_server(EV_A_ server);
        return;
    } else {
        // has data to send
        ssize_t s = send(server->fd, server->buf->array + server->buf->idx,
                         server->buf->len, 0);
        if (s == -1) {
            if (errno != EAGAIN && errno != EWOULDBLOCK) {
                ERROR("send");
                close_and_free_remote(EV_A_ remote);
                close_and_free_server(EV_A_ server);
            }
            return;
        } else if (s < server->buf->len) {
            // partly sent, move memory, wait for the next time to send
            server->buf->len -= s;
            server->buf->idx += s;
            return;
        } else {
            // all sent out, wait for reading
            server->buf->len = 0;
            server->buf->idx = 0;
            ev_io_stop(EV_A_ & server_send_ctx->io);
            ev_io_start(EV_A_ & remote->recv_ctx->io);
        }
    }
}

static void
remote_timeout_cb(EV_P_ ev_timer *watcher, int revents)
{
    remote_ctx_t *remote_ctx
        = cork_container_of(watcher, remote_ctx_t, watcher);

    remote_t *remote = remote_ctx->remote;
    server_t *server = remote->server;

    ev_timer_stop(EV_A_ watcher);

    close_and_free_remote(EV_A_ remote);
    close_and_free_server(EV_A_ server);
}

static void
remote_recv_cb(EV_P_ ev_io *w, int revents)
{
    remote_ctx_t *remote_recv_ctx = (remote_ctx_t *)w;
    remote_t *remote              = remote_recv_ctx->remote;
    server_t *server              = remote->server;

    ev_timer_again(EV_A_ & remote->recv_ctx->watcher);

    ssize_t r = recv(remote->fd, server->buf->array, BUF_SIZE, 0);

    if (r == 0) {
        // connection closed
        close_and_free_remote(EV_A_ remote);
        close_and_free_server(EV_A_ server);
        return;
    } else if (r == -1) {
        if (errno == EAGAIN || errno == EWOULDBLOCK) {
            // no data
            // continue to wait for recv
            return;
        } else {
            ERROR("remote recv");
            close_and_free_remote(EV_A_ remote);
            close_and_free_server(EV_A_ server);
            return;
        }
    }

    server->buf->len = r;

    // SSR beg
    if (server->obfs_plugin) {
        obfs_class *obfs_plugin = server->obfs_plugin;
        if (obfs_plugin->client_decode) {
            int needsendback;
            server->buf->len = obfs_plugin->client_decode(server->obfs, &server->buf->array, server->buf->len, &server->buf->capacity, &needsendback);
            if ((int)server->buf->len < 0) {
                LOGE("client_decode");
                close_and_free_remote(EV_A_ remote);
                close_and_free_server(EV_A_ server);
                return;
            }
            if (needsendback) {
                size_t capacity = BUF_SIZE;
                char *buf = (char*)malloc(capacity);
                obfs_class *obfs_plugin = server->obfs_plugin;
                if (obfs_plugin->client_encode) {
                    int len = obfs_plugin->client_encode(server->obfs, &buf, 0, &capacity);
                    send(remote->fd, buf, len, 0);
                }
                free(buf);
            }
        }
    }
    if ( server->buf->len == 0 )
        return;

    int err = ss_decrypt(server->buf, server->d_ctx, BUF_SIZE);
    if (err) {
        LOGE("invalid password or cipher");
        close_and_free_remote(EV_A_ remote);
        close_and_free_server(EV_A_ server);
        return;
    }

    if (server->protocol_plugin) {
        obfs_class *protocol_plugin = server->protocol_plugin;
        if (protocol_plugin->client_post_decrypt) {
            server->buf->len = protocol_plugin->client_post_decrypt(server->protocol, &server->buf->array, server->buf->len, &server->buf->capacity);
            if ((int)server->buf->len < 0) {
                LOGE("client_post_decrypt");
                close_and_free_remote(EV_A_ remote);
                close_and_free_server(EV_A_ server);
                return;
            }
            if ( server->buf->len == 0 )
                return;
        }
    }
    // SSR end

    int s = send(server->fd, server->buf->array, server->buf->len, 0);

    if (s == -1) {
        if (errno == EAGAIN || errno == EWOULDBLOCK) {
            // no data, wait for send
            server->buf->idx = 0;
            ev_io_stop(EV_A_ & remote_recv_ctx->io);
            ev_io_start(EV_A_ & server->send_ctx->io);
        } else {
            ERROR("send");
            close_and_free_remote(EV_A_ remote);
            close_and_free_server(EV_A_ server);
        }
    } else if (s < server->buf->len) {
        server->buf->len -= s;
        server->buf->idx  = s;
        ev_io_stop(EV_A_ & remote_recv_ctx->io);
        ev_io_start(EV_A_ & server->send_ctx->io);
    }

    // Disable TCP_NODELAY after the first response are sent
    int opt = 0;
    setsockopt(server->fd, SOL_TCP, TCP_NODELAY, &opt, sizeof(opt));
    setsockopt(remote->fd, SOL_TCP, TCP_NODELAY, &opt, sizeof(opt));
}

static void
remote_send_cb(EV_P_ ev_io *w, int revents)
{
    remote_ctx_t *remote_send_ctx = (remote_ctx_t *)w;
    remote_t *remote              = remote_send_ctx->remote;
    server_t *server              = remote->server;

    if (!remote_send_ctx->connected) {
        struct sockaddr_storage addr;
        memset(&addr, 0, sizeof(struct sockaddr_storage));
        socklen_t len = sizeof addr;
        int r         = getpeername(remote->fd, (struct sockaddr *)&addr, &len);
        if (r == 0) {
            remote_send_ctx->connected = 1;
            ev_io_stop(EV_A_ & remote_send_ctx->io);
            //ev_io_stop(EV_A_ & server->recv_ctx->io);
            ev_timer_stop(EV_A_ & remote_send_ctx->watcher);
            ev_timer_start(EV_A_ & remote->recv_ctx->watcher);

            // send destaddr
            buffer_t ss_addr_to_send;
            buffer_t *abuf = &ss_addr_to_send;
            balloc(abuf, BUF_SIZE);

            if (server->hostname_len > 0) { // HTTP/SNI
                uint16_t port;
                if (AF_INET6 == server->destaddr.ss_family) { // IPv6
                    port = (((struct sockaddr_in6 *)&(server->destaddr))->sin6_port);
                } else {                             // IPv4
                    port = (((struct sockaddr_in *)&(server->destaddr))->sin_port);
                }

                abuf->array[abuf->len++] = 3;          // Type 3 is hostname
                abuf->array[abuf->len++] = server->hostname_len;
                memcpy(abuf->array + abuf->len, server->hostname, server->hostname_len);
                abuf->len += server->hostname_len;
                memcpy(abuf->array + abuf->len, &port, 2);
            } else if (AF_INET6 == server->destaddr.ss_family) { // IPv6
                abuf->array[abuf->len++] = 4;          // Type 4 is IPv6 address

                size_t in6_addr_len = sizeof(struct in6_addr);
                memcpy(abuf->array + abuf->len,
                       &(((struct sockaddr_in6 *)&(server->destaddr))->sin6_addr),
                       in6_addr_len);
                abuf->len += in6_addr_len;
                memcpy(abuf->array + abuf->len,
                       &(((struct sockaddr_in6 *)&(server->destaddr))->sin6_port),
                       2);
            } else {                             // IPv4
                abuf->array[abuf->len++] = 1; // Type 1 is IPv4 address

                size_t in_addr_len = sizeof(struct in_addr);
                memcpy(abuf->array + abuf->len,
                       &((struct sockaddr_in *)&(server->destaddr))->sin_addr, in_addr_len);
                abuf->len += in_addr_len;
                memcpy(abuf->array + abuf->len,
                       &((struct sockaddr_in *)&(server->destaddr))->sin_port, 2);
            }

            abuf->len += 2;

            if (auth) {
                abuf->array[0] |= ONETIMEAUTH_FLAG;
                ss_onetimeauth(abuf, server->e_ctx->evp.iv, BUF_SIZE);
            }

            if (remote->buf->len > 0) {
                brealloc(remote->buf, remote->buf->len + abuf->len, BUF_SIZE);
                memmove(remote->buf->array + abuf->len, remote->buf->array, remote->buf->len);
                memcpy(remote->buf->array, abuf->array, abuf->len);
                remote->buf->len += abuf->len;
            } else {
                brealloc(remote->buf, abuf->len, BUF_SIZE);
                memcpy(remote->buf->array, abuf->array, abuf->len);
                remote->buf->len = abuf->len;
            }
            bfree(abuf);
            
            // SSR beg
            server_info _server_info;
            if (server->obfs_plugin) {
                server->obfs_plugin->get_server_info(server->obfs, &_server_info);
                _server_info.head_len = get_head_size(remote->buf->array, remote->buf->len, 30);
                server->obfs_plugin->set_server_info(server->obfs, &_server_info);
            }
            if (server->protocol_plugin) {
                obfs_class *protocol_plugin = server->protocol_plugin;
                if (protocol_plugin->client_pre_encrypt) {
                    remote->buf->len = protocol_plugin->client_pre_encrypt(server->protocol, &remote->buf->array, remote->buf->len, &remote->buf->capacity);
                }
            }

            int err = ss_encrypt(remote->buf, server->e_ctx, BUF_SIZE);
            if (err) {
                LOGE("invalid password or cipher");
                close_and_free_remote(EV_A_ remote);
                close_and_free_server(EV_A_ server);
                return;
            }

            if (server->obfs_plugin) {
                obfs_class *obfs_plugin = server->obfs_plugin;
                if (obfs_plugin->client_encode) {
                    remote->buf->len = obfs_plugin->client_encode(server->obfs, &remote->buf->array, remote->buf->len, &remote->buf->capacity);
                }
            }
            // SSR end

            ev_io_start(EV_A_ & remote->recv_ctx->io);
        } else {
            ERROR("getpeername");
            // not connected
            close_and_free_remote(EV_A_ remote);
            close_and_free_server(EV_A_ server);
            return;
        }
    }

    if (remote->buf->len == 0) {
        // close and free
        close_and_free_remote(EV_A_ remote);
        close_and_free_server(EV_A_ server);
        return;
    } else {
        // has data to send
        ssize_t s = send(remote->fd, remote->buf->array + remote->buf->idx,
                         remote->buf->len, 0);
        if (s == -1) {
            if (errno != EAGAIN && errno != EWOULDBLOCK) {
                ERROR("send");
                // close and free
                close_and_free_remote(EV_A_ remote);
                close_and_free_server(EV_A_ server);
            }
            return;
        } else if (s < remote->buf->len) {
            // partly sent, move memory, wait for the next time to send
            remote->buf->len -= s;
            remote->buf->idx += s;
            return;
        } else {
            // all sent out, wait for reading
            remote->buf->len = 0;
            remote->buf->idx = 0;
            ev_io_stop(EV_A_ & remote_send_ctx->io);
            ev_io_start(EV_A_ & server->recv_ctx->io);
        }
    }
}

static remote_t *
new_remote(int fd, int timeout)
{
    remote_t *remote = ss_malloc(sizeof(remote_t));
    memset(remote, 0, sizeof(remote_t));

    remote->recv_ctx            = ss_malloc(sizeof(remote_ctx_t));
    remote->send_ctx            = ss_malloc(sizeof(remote_ctx_t));
    remote->buf                 = ss_malloc(sizeof(buffer_t));
    balloc(remote->buf, BUF_SIZE);
    memset(remote->recv_ctx, 0, sizeof(remote_ctx_t));
    memset(remote->send_ctx, 0, sizeof(remote_ctx_t));
    remote->fd                  = fd;
    remote->recv_ctx->remote    = remote;
    remote->recv_ctx->connected = 0;
    remote->send_ctx->remote    = remote;
    remote->send_ctx->connected = 0;

    ev_io_init(&remote->recv_ctx->io, remote_recv_cb, fd, EV_READ);
    ev_io_init(&remote->send_ctx->io, remote_send_cb, fd, EV_WRITE);
    ev_timer_init(&remote->send_ctx->watcher, remote_timeout_cb,
                  min(MAX_CONNECT_TIMEOUT, timeout), 0);
    ev_timer_init(&remote->recv_ctx->watcher, remote_timeout_cb,
                  timeout, 0);

    return remote;
}

static void
free_remote(remote_t *remote)
{
    if (remote != NULL) {
        if (remote->server != NULL) {
            remote->server->remote = NULL;
        }
        if (remote->buf != NULL) {
            bfree(remote->buf);
            ss_free(remote->buf);
        }
        ss_free(remote->recv_ctx);
        ss_free(remote->send_ctx);
        ss_free(remote);
    }
}

static void
close_and_free_remote(EV_P_ remote_t *remote)
{
    if (remote != NULL) {
        ev_timer_stop(EV_A_ & remote->send_ctx->watcher);
        ev_timer_stop(EV_A_ & remote->recv_ctx->watcher);
        ev_io_stop(EV_A_ & remote->send_ctx->io);
        ev_io_stop(EV_A_ & remote->recv_ctx->io);
        close(remote->fd);
        free_remote(remote);
    }
}

static server_t *
new_server(int fd, int method)
{
    server_t *server = ss_malloc(sizeof(server_t));
    memset(server, 0, sizeof(server_t));

    server->recv_ctx            = ss_malloc(sizeof(server_ctx_t));
    server->send_ctx            = ss_malloc(sizeof(server_ctx_t));
    server->buf                 = ss_malloc(sizeof(buffer_t));
    balloc(server->buf, BUF_SIZE);
    memset(server->recv_ctx, 0, sizeof(server_ctx_t));
    memset(server->send_ctx, 0, sizeof(server_ctx_t));
    server->fd                  = fd;
    server->recv_ctx->server    = server;
    server->recv_ctx->connected = 0;
    server->send_ctx->server    = server;
    server->send_ctx->connected = 0;

    server->hostname     = NULL;
    server->hostname_len = 0;

    if (method) {
        server->e_ctx = ss_malloc(sizeof(enc_ctx_t));
        server->d_ctx = ss_malloc(sizeof(enc_ctx_t));
        enc_ctx_init(method, server->e_ctx, 1);
        enc_ctx_init(method, server->d_ctx, 0);
    } else {
        server->e_ctx = NULL;
        server->d_ctx = NULL;
    }

    ev_io_init(&server->recv_ctx->io, server_recv_cb, fd, EV_READ);
    ev_io_init(&server->send_ctx->io, server_send_cb, fd, EV_WRITE);

    return server;
}

static void
free_server(server_t *server)
{
    if (server != NULL) {
        if (server->hostname != NULL) {
            ss_free(server->hostname);
        }
        if (server->remote != NULL) {
            server->remote->server = NULL;
        }
        if (server->e_ctx != NULL) {
            cipher_context_release(&server->e_ctx->evp);
            ss_free(server->e_ctx);
        }
        if (server->d_ctx != NULL) {
            cipher_context_release(&server->d_ctx->evp);
            ss_free(server->d_ctx);
        }
        if (server->buf != NULL) {
            bfree(server->buf);
            ss_free(server->buf);
        }
        // SSR beg
        if (server->obfs_plugin) {
            server->obfs_plugin->dispose(server->obfs);
            server->obfs = NULL;
            free_obfs_class(server->obfs_plugin);
            server->obfs_plugin = NULL;
        }
        if (server->protocol_plugin) {
            server->protocol_plugin->dispose(server->protocol);
            server->protocol = NULL;
            free_obfs_class(server->protocol_plugin);
            server->protocol_plugin = NULL;
        }
        // SSR end
        ss_free(server->recv_ctx);
        ss_free(server->send_ctx);
        ss_free(server);
    }
}

static void
close_and_free_server(EV_P_ server_t *server)
{
    if (server != NULL) {
        ev_io_stop(EV_A_ & server->send_ctx->io);
        ev_io_stop(EV_A_ & server->recv_ctx->io);
        close(server->fd);
        free_server(server);
    }
}

static void
accept_cb(EV_P_ ev_io *w, int revents)
{
    listen_ctx_t *listener = (listen_ctx_t *)w;
    struct sockaddr_storage destaddr;
    memset(&destaddr, 0, sizeof(struct sockaddr_storage));

    int err;

    int serverfd = accept(listener->fd, NULL, NULL);
    if (serverfd == -1) {
        ERROR("accept");
        return;
    }

    err = getdestaddr(serverfd, &destaddr);
    if (err) {
        ERROR("getdestaddr");
        return;
    }

    setnonblocking(serverfd);
    int opt = 1;
    setsockopt(serverfd, SOL_TCP, TCP_NODELAY, &opt, sizeof(opt));
#ifdef SO_NOSIGPIPE
    setsockopt(serverfd, SOL_SOCKET, SO_NOSIGPIPE, &opt, sizeof(opt));
#endif

    int index                    = rand() % listener->remote_num;
    struct sockaddr *remote_addr = listener->remote_addr[index];

    int remotefd = socket(remote_addr->sa_family, SOCK_STREAM, IPPROTO_TCP);
    if (remotefd == -1) {
        ERROR("socket");
        return;
    }

    // Set flags
    setsockopt(remotefd, SOL_TCP, TCP_NODELAY, &opt, sizeof(opt));
#ifdef SO_NOSIGPIPE
    setsockopt(remotefd, SOL_SOCKET, SO_NOSIGPIPE, &opt, sizeof(opt));
#endif

    // Setup
    int keepAlive    = 1;
    int keepIdle     = 40;
    int keepInterval = 20;
    int keepCount    = 5;
    setsockopt(remotefd, SOL_SOCKET, SO_KEEPALIVE, (void *)&keepAlive, sizeof(keepAlive));
    setsockopt(remotefd, SOL_TCP, TCP_KEEPIDLE, (void *)&keepIdle, sizeof(keepIdle));
    setsockopt(remotefd, SOL_TCP, TCP_KEEPINTVL, (void *)&keepInterval, sizeof(keepInterval));
    setsockopt(remotefd, SOL_TCP, TCP_KEEPCNT, (void *)&keepCount, sizeof(keepCount));

    // Setup
    setnonblocking(remotefd);

    // Enable MPTCP
    if (listener->mptcp == 1) {
        int err = setsockopt(remotefd, SOL_TCP, MPTCP_ENABLED, &opt, sizeof(opt));
        if (err == -1) {
            ERROR("failed to enable multipath TCP");
        }
    }

    server_t *server = new_server(serverfd, listener->method);
    remote_t *remote = new_remote(remotefd, listener->timeout);
    server->remote   = remote;
    remote->server   = server;
    server->destaddr = destaddr;

    int r = connect(remotefd, remote_addr, get_sockaddr_len(remote_addr));

    if (r == -1 && errno != CONNECT_IN_PROGRESS) {
        ERROR("connect");
        close_and_free_remote(EV_A_ remote);
        close_and_free_server(EV_A_ server);
        return;
    }

    // SSR beg
    remote->remote_index = index;
    server->obfs_plugin = new_obfs_class(listener->obfs_name);
    if (server->obfs_plugin) {
        server->obfs = server->obfs_plugin->new_obfs();
    }
    server->protocol_plugin = new_obfs_class(listener->protocol_name);
    if (server->protocol_plugin) {
        server->protocol = server->protocol_plugin->new_obfs();
    }
    if (listener->list_obfs_global[remote->remote_index] == NULL && server->obfs_plugin) {
        listener->list_obfs_global[remote->remote_index] = server->obfs_plugin->init_data();
    }
    if (listener->list_protocol_global[remote->remote_index] == NULL && server->protocol_plugin) {
        listener->list_protocol_global[remote->remote_index] = server->protocol_plugin->init_data();
    }
    server_info _server_info;
    memset(&_server_info, 0, sizeof(server_info));
    strcpy(_server_info.host, inet_ntoa(((struct sockaddr_in*)remote_addr)->sin_addr));
    _server_info.port = ((struct sockaddr_in*)remote_addr)->sin_port;
    _server_info.port = _server_info.port >> 8 | _server_info.port << 8;
    _server_info.param = listener->obfs_param;
    _server_info.g_data = listener->list_obfs_global[remote->remote_index];
    _server_info.head_len = (AF_INET6 == server->destaddr.ss_family ? 19 : 7);
    _server_info.iv = server->e_ctx->evp.iv;
    _server_info.iv_len = enc_get_iv_len();
    _server_info.key = enc_get_key();
    _server_info.key_len = enc_get_key_len();
    _server_info.tcp_mss = 1460;

    if (server->obfs_plugin)
        server->obfs_plugin->set_server_info(server->obfs, &_server_info);

    _server_info.param = NULL;
    _server_info.g_data = listener->list_protocol_global[remote->remote_index];

    if (server->protocol_plugin)
        server->protocol_plugin->set_server_info(server->protocol, &_server_info);
    // SSR end

    // listen to remote connected event
    ev_io_start(EV_A_ & remote->send_ctx->io);
    ev_timer_start(EV_A_ & remote->send_ctx->watcher);
    if (verbose) {
        int port = ((struct sockaddr_in*)&destaddr)->sin_port;
        port = (uint16_t)(port >> 8 | port << 8);
        LOGI("connect to %s:%d", inet_ntoa(((struct sockaddr_in*)&destaddr)->sin_addr), port);
    }

    // listen to remote connected event
    ev_io_start(EV_A_ & remote->send_ctx->io);
}

void
signal_cb(int dummy)
{
    keep_resolving = 0;
    exit(-1);
}

int
main(int argc, char **argv)
{
    srand(time(NULL));

    int i, c;
    int pid_flags    = 0;
    int mptcp        = 0;
    int mtu          = 0;
    char *user       = NULL;
    char *local_port = NULL;
    char *local_addr = NULL;
    char *password = NULL;
    char *timeout = NULL;
    char *protocol = NULL; // SSR
    char *method = NULL;
    char *obfs = NULL; // SSR
    char *obfs_param = NULL; // SSR
    char *pid_path = NULL;
    char *conf_path = NULL;

    int remote_num = 0;
    ss_addr_t remote_addr[MAX_REMOTE_NUM];
    char *remote_port = NULL;

    int option_index                    = 0;
    static struct option long_options[] = {
        { "mtu",   required_argument, 0, 0 },
        { "mptcp", no_argument,       0, 0 },
        { "help",  no_argument,       0, 0 },
        {       0,                 0, 0, 0 }
    };

    opterr = 0;

    USE_TTY();

<<<<<<< HEAD
    while ((c = getopt_long(argc, argv, "f:s:p:l:k:t:m:c:b:a:n:O:o:G:g:huUvA", // SSR
=======
    while ((c = getopt_long(argc, argv, "f:s:p:l:k:t:m:c:b:a:n:huUvA6",
>>>>>>> 8e52029d
                            long_options, &option_index)) != -1) {
        switch (c) {
        case 0:
            if (option_index == 0) {
                mtu = atoi(optarg);
                LOGI("set MTU to %d", mtu);
            } else if (option_index == 1) {
                mptcp = 1;
                LOGI("enable multipath TCP");
            } else if (option_index == 2) {
                usage();
                exit(EXIT_SUCCESS);
            }
            break;
        case 's':
            if (remote_num < MAX_REMOTE_NUM) {
                remote_addr[remote_num].host   = optarg;
                remote_addr[remote_num++].port = NULL;
            }
            break;
        case 'p':
            remote_port = optarg;
            break;
        case 'l':
            local_port = optarg;
            break;
        case 'k':
            password = optarg;
            break;
        case 'f':
            pid_flags = 1;
            pid_path  = optarg;
            break;
        case 't':
            timeout = optarg;
            break;
        // SSR beg
        case 'O':
            protocol = optarg;
            break;
        case 'm':
            method = optarg;
            break;
        case 'o':
            obfs = optarg;
            break;
        case 'G':
            break;
        case 'g':
            obfs_param = optarg;
            break;
        // SSR end
        case 'c':
            conf_path = optarg;
            break;
        case 'b':
            local_addr = optarg;
            break;
        case 'a':
            user = optarg;
            break;
#ifdef HAVE_SETRLIMIT
        case 'n':
            nofile = atoi(optarg);
            break;
#endif
        case 'u':
            mode = TCP_AND_UDP;
            break;
        case 'U':
            mode = UDP_ONLY;
            break;
        case 'v':
            verbose = 1;
            break;
        case 'h':
            usage();
            exit(EXIT_SUCCESS);
        case 'A':
            auth = 1;
            break;
        case '6':
            ipv6first = 1;
            break;
        case '?':
            // The option character is not recognized.
            LOGE("Unrecognized option: %s", optarg);
            opterr = 1;
            break;
        }
    }

    if (opterr) {
        usage();
        exit(EXIT_FAILURE);
    }

    if (argc == 1) {
        if (conf_path == NULL) {
            conf_path = DEFAULT_CONF_PATH;
        }
    }

    if (conf_path != NULL) {
        jconf_t *conf = read_jconf(conf_path);
        if (remote_num == 0) {
            remote_num = conf->remote_num;
            for (i = 0; i < remote_num; i++)
                remote_addr[i] = conf->remote_addr[i];
        }
        if (remote_port == NULL) {
            remote_port = conf->remote_port;
        }
        if (local_addr == NULL) {
            local_addr = conf->local_addr;
        }
        if (local_port == NULL) {
            local_port = conf->local_port;
        }
        if (password == NULL) {
            password = conf->password;
        }
        // SSR beg
        if (protocol == NULL) {
            protocol = conf->protocol;
            LOGI("protocol %s", protocol);
        }
        if (method == NULL) {
            method = conf->method;
            LOGI("method %s", method);
        }
        if (obfs == NULL) {
            obfs = conf->obfs;
            LOGI("obfs %s", obfs);
        }
        if (obfs_param == NULL) {
            obfs_param = conf->obfs_param;
            LOGI("obfs_param %s", obfs_param);
        }
        // SSR end
        if (timeout == NULL) {
            timeout = conf->timeout;
        }
        if (user == NULL) {
            user = conf->user;
        }
        if (auth == 0) {
            auth = conf->auth;
        }
        if (mtu == 0) {
            mtu = conf->mtu;
        }
        if (mptcp == 0) {
            mptcp = conf->mptcp;
        }
#ifdef HAVE_SETRLIMIT
        if (nofile == 0) {
            nofile = conf->nofile;
    }
#endif
    }
    if (protocol && strcmp(protocol, "verify_sha1") == 0) {
        auth = 1;
        protocol = NULL;
    }

    if (remote_num == 0 || remote_port == NULL ||
        local_port == NULL || password == NULL) {
        usage();
        exit(EXIT_FAILURE);
    }

    if (method == NULL) {
        method = "rc4-md5";
    }

    if (timeout == NULL) {
        timeout = "600";
    }

#ifdef HAVE_SETRLIMIT
    /*
     * no need to check the return value here since we will show
     * the user an error message if setrlimit(2) fails
     */
    if (nofile > 1024) {
        if (verbose) {
            LOGI("setting NOFILE to %d", nofile);
        }
        set_nofile(nofile);
    }
#endif

    if (local_addr == NULL) {
        local_addr = "127.0.0.1";
    }

    if (pid_flags) {
        USE_SYSLOG(argv[0]);
        daemonize(pid_path);
    }

    if (ipv6first) {
        LOGI("resolving hostname to IPv6 address first");
    }

    if (auth) {
        LOGI("onetime authentication enabled");
    }

    // ignore SIGPIPE
    signal(SIGPIPE, SIG_IGN);
    signal(SIGABRT, SIG_IGN);
    signal(SIGINT, signal_cb);
    signal(SIGTERM, signal_cb);

    // Setup keys
    LOGI("initializing ciphers... %s", method);
    int m = enc_init(password, method);

    // Setup proxy context
    listen_ctx_t listen_ctx;
    listen_ctx.remote_num  = remote_num;
    listen_ctx.remote_addr = ss_malloc(sizeof(struct sockaddr *) * remote_num);
    memset(listen_ctx.remote_addr, 0, sizeof(struct sockaddr *) * remote_num);
    for (int i = 0; i < remote_num; i++) {
        char *host = remote_addr[i].host;
        char *port = remote_addr[i].port == NULL ? remote_port :
                     remote_addr[i].port;
        struct sockaddr_storage *storage = ss_malloc(sizeof(struct sockaddr_storage));
        memset(storage, 0, sizeof(struct sockaddr_storage));
        if (get_sockaddr(host, port, storage, 1, ipv6first) == -1) {
            FATAL("failed to resolve the provided hostname");
        }
        listen_ctx.remote_addr[i] = (struct sockaddr *)storage;
    }
    listen_ctx.timeout = atoi(timeout);
    // SSR beg
    listen_ctx.protocol_name = protocol;
    listen_ctx.method = m;
    listen_ctx.obfs_name = obfs;
    listen_ctx.obfs_param = obfs_param;
    listen_ctx.list_protocol_global = malloc(sizeof(void *) * remote_num);
    listen_ctx.list_obfs_global = malloc(sizeof(void *) * remote_num);
    memset(listen_ctx.list_protocol_global, 0, sizeof(void *) * remote_num);
    memset(listen_ctx.list_obfs_global, 0, sizeof(void *) * remote_num);
    // SSR end
    listen_ctx.mptcp   = mptcp;

    struct ev_loop *loop = EV_DEFAULT;

    if (mode != UDP_ONLY) {
        // Setup socket
        int listenfd;
        listenfd = create_and_bind(local_addr, local_port);
        if (listenfd == -1) {
            FATAL("bind() error");
        }
        if (listen(listenfd, SOMAXCONN) == -1) {
            FATAL("listen() error");
        }
        setnonblocking(listenfd);

        listen_ctx.fd = listenfd;

        ev_io_init(&listen_ctx.io, accept_cb, listenfd, EV_READ);
        ev_io_start(loop, &listen_ctx.io);
    }

    // Setup UDP
    if (mode != TCP_ONLY) {
        LOGI("UDP relay enabled");
        init_udprelay(local_addr, local_port, listen_ctx.remote_addr[0],
                      get_sockaddr_len(listen_ctx.remote_addr[0]), mtu, m, auth, listen_ctx.timeout, NULL, protocol);
    }

    if (mode == UDP_ONLY) {
        LOGI("TCP relay disabled");
    }

    LOGI("listening at %s:%s", local_addr, local_port);

    // setuid
    if (user != NULL && ! run_as(user)) {
        FATAL("failed to switch user");
    }

    if (geteuid() == 0){
        LOGI("running from root user");
    }

    ev_run(loop, 0);

    return 0;
}<|MERGE_RESOLUTION|>--- conflicted
+++ resolved
@@ -91,8 +91,8 @@
 int keep_resolving = 1;
 
 static int ipv6first = 0;
-static int mode      = TCP_ONLY;
-static int auth      = 0;
+static int mode = TCP_ONLY;
+static int auth = 0;
 #ifdef HAVE_SETRLIMIT
 static int nofile = 0;
 #endif
@@ -946,11 +946,8 @@
 
     USE_TTY();
 
-<<<<<<< HEAD
-    while ((c = getopt_long(argc, argv, "f:s:p:l:k:t:m:c:b:a:n:O:o:G:g:huUvA", // SSR
-=======
-    while ((c = getopt_long(argc, argv, "f:s:p:l:k:t:m:c:b:a:n:huUvA6",
->>>>>>> 8e52029d
+    while ((c = getopt_long(argc, argv, "f:s:p:l:k:t:m:c:b:a:n:huUvA6"
+                            "O:o:G:g:",
                             long_options, &option_index)) != -1) {
         switch (c) {
         case 0:
