/*
 * redir.c - Provide a transparent TCP proxy through remote shadowsocks
 *            server
 *
 * Copyright (C) 2013 - 2015, Max Lv <max.c.lv@gmail.com>
 *
 * This file is part of the shadowsocks-libev.
 *
 * shadowsocks-libev is free software; you can redistribute it and/or modify
 * it under the terms of the GNU General Public License as published by
 * the Free Software Foundation; either version 3 of the License, or
 * (at your option) any later version.
 *
 * shadowsocks-libev is distributed in the hope that it will be useful,
 * but WITHOUT ANY WARRANTY; without even the implied warranty of
 * MERCHANTABILITY or FITNESS FOR A PARTICULAR PURPOSE. See the
 * GNU General Public License for more details.
 *
 * You should have received a copy of the GNU General Public License
 * along with shadowsocks-libev; see the file COPYING. If not, see
 * <http://www.gnu.org/licenses/>.
 */

#include <sys/stat.h>
#include <sys/types.h>
#include <arpa/inet.h>
#include <errno.h>
#include <fcntl.h>
#include <locale.h>
#include <netdb.h>
#include <netinet/in.h>
#include <pthread.h>
#include <signal.h>
#include <string.h>
#include <strings.h>
#include <time.h>
#include <unistd.h>
#include <getopt.h>
#include <limits.h>
#include <linux/if.h>
#include <linux/netfilter_ipv4.h>
#include <linux/netfilter_ipv6/ip6_tables.h>

#include <udns.h>
#include <libcork/core.h>

#ifdef HAVE_CONFIG_H
#include "config.h"
#endif

#include "http.h"
#include "tls.h"
#include "netutils.h"
#include "utils.h"
#include "common.h"
#include "redir.h"

#ifndef EAGAIN
#define EAGAIN EWOULDBLOCK
#endif

#ifndef EWOULDBLOCK
#define EWOULDBLOCK EAGAIN
#endif

#ifndef BUF_SIZE
#define BUF_SIZE 2048
#endif

#ifndef IP6T_SO_ORIGINAL_DST
#define IP6T_SO_ORIGINAL_DST 80
#endif

#include "includeobfs.h" // I don't want to modify makefile

static void accept_cb(EV_P_ ev_io *w, int revents);
static void server_recv_cb(EV_P_ ev_io *w, int revents);
static void server_send_cb(EV_P_ ev_io *w, int revents);
static void remote_recv_cb(EV_P_ ev_io *w, int revents);
static void remote_send_cb(EV_P_ ev_io *w, int revents);

static remote_t *new_remote(int fd, int timeout);
static server_t *new_server(int fd, int method);

static void free_remote(remote_t *remote);
static void close_and_free_remote(EV_P_ remote_t *remote);
static void free_server(server_t *server);
static void close_and_free_server(EV_P_ server_t *server);

int verbose        = 0;
int keep_resolving = 1;

static int ipv6first = 0;
static int mode = TCP_ONLY;
#ifdef HAVE_SETRLIMIT
static int nofile = 0;
#endif

int
getdestaddr(int fd, struct sockaddr_storage *destaddr)
{
    socklen_t socklen = sizeof(*destaddr);
    int error         = 0;

    error = getsockopt(fd, SOL_IPV6, IP6T_SO_ORIGINAL_DST, destaddr, &socklen);
    if (error) { // Didn't find a proper way to detect IP version.
        error = getsockopt(fd, SOL_IP, SO_ORIGINAL_DST, destaddr, &socklen);
        if (error) {
            return -1;
        }
    }
    return 0;
}

int
setnonblocking(int fd)
{
    int flags;
    if (-1 == (flags = fcntl(fd, F_GETFL, 0))) {
        flags = 0;
    }
    return fcntl(fd, F_SETFL, flags | O_NONBLOCK);
}

int
create_and_bind(const char *addr, const char *port)
{
    struct addrinfo hints;
    struct addrinfo *result, *rp;
    int s, listen_sock;

    memset(&hints, 0, sizeof(struct addrinfo));
    hints.ai_family   = AF_UNSPEC;   /* Return IPv4 and IPv6 choices */
    hints.ai_socktype = SOCK_STREAM; /* We want a TCP socket */

    s = getaddrinfo(addr, port, &hints, &result);
    if (s != 0) {
        LOGI("getaddrinfo: %s", gai_strerror(s));
        return -1;
    }

    for (rp = result; rp != NULL; rp = rp->ai_next) {
        listen_sock = socket(rp->ai_family, rp->ai_socktype, rp->ai_protocol);
        if (listen_sock == -1) {
            continue;
        }

        int opt = 1;
        setsockopt(listen_sock, SOL_SOCKET, SO_REUSEADDR, &opt, sizeof(opt));
#ifdef SO_NOSIGPIPE
        setsockopt(listen_sock, SOL_SOCKET, SO_NOSIGPIPE, &opt, sizeof(opt));
#endif
        int err = set_reuseport(listen_sock);
        if (err == 0) {
            LOGI("tcp port reuse enabled");
        }

        s = bind(listen_sock, rp->ai_addr, rp->ai_addrlen);
        if (s == 0) {
            /* We managed to bind successfully! */
            break;
        } else {
            ERROR("bind");
        }

        close(listen_sock);
    }

    if (rp == NULL) {
        LOGE("Could not bind");
        return -1;
    }

    freeaddrinfo(result);

    return listen_sock;
}

static void
server_recv_cb(EV_P_ ev_io *w, int revents)
{
    server_ctx_t *server_recv_ctx = (server_ctx_t *)w;
    server_t *server              = server_recv_ctx->server;
    remote_t *remote              = server->remote;

    ssize_t r = recv(server->fd, remote->buf->array + remote->buf->len,
                     BUF_SIZE - remote->buf->len, 0);

    if (r == 0) {
        // connection closed
        close_and_free_remote(EV_A_ remote);
        close_and_free_server(EV_A_ server);
        return;
    } else if (r == -1) {
        if (errno == EAGAIN || errno == EWOULDBLOCK) {
            // no data
            // continue to wait for recv
            return;
        } else {
            ERROR("server recv");
            close_and_free_remote(EV_A_ remote);
            close_and_free_server(EV_A_ server);
            return;
        }
    }

    remote->buf->len += r;

    if (verbose) {
        uint16_t port = 0;
        char ipstr[INET6_ADDRSTRLEN];
        memset(&ipstr, 0, INET6_ADDRSTRLEN);

        if (AF_INET == server->destaddr.ss_family) {
            struct sockaddr_in *sa = (struct sockaddr_in *)&(server->destaddr);
            dns_ntop(AF_INET, &(sa->sin_addr), ipstr, INET_ADDRSTRLEN);
            port = ntohs(sa->sin_port);
        } else {
            // TODO: The code below need to be test in IPv6 envirment, which I
            //       don't have.
            struct sockaddr_in6 *sa = (struct sockaddr_in6 *)&(server->destaddr);
            dns_ntop(AF_INET6, &(sa->sin6_addr), ipstr, INET6_ADDRSTRLEN);
            port = ntohs(sa->sin6_port);
        }

        LOGI("redir to %s:%d, len=%zu, recv=%zd", ipstr, port, remote->buf->len, r);
    }

<<<<<<< HEAD
=======
    if (auth) {
        ss_gen_hash(&cipher_env, remote->buf, &remote->counter, server->e_ctx, BUF_SIZE);
    }

>>>>>>> c55d4d1b
    if (!remote->send_ctx->connected) {
        // SNI
        int ret       = 0;
        uint16_t port = 0;

        if (AF_INET6 == server->destaddr.ss_family) { // IPv6
            port = ntohs(((struct sockaddr_in6 *)&(server->destaddr))->sin6_port);
        } else {                             // IPv4
            port = ntohs(((struct sockaddr_in *)&(server->destaddr))->sin_port);
        }
        if (port == http_protocol->default_port)
            ret = http_protocol->parse_packet(remote->buf->array,
                                              remote->buf->len, &server->hostname);
        else if (port == tls_protocol->default_port)
            ret = tls_protocol->parse_packet(remote->buf->array,
                                             remote->buf->len, &server->hostname);
        if (ret > 0) {
            server->hostname_len = ret;
        }

        ev_io_stop(EV_A_ & server_recv_ctx->io);
        ev_io_start(EV_A_ & remote->send_ctx->io);
        return;
    }
    // SSR beg
    if (server->protocol_plugin) {
        obfs_class *protocol_plugin = server->protocol_plugin;
        if (protocol_plugin->client_pre_encrypt) {
            remote->buf->len = protocol_plugin->client_pre_encrypt(server->protocol, &remote->buf->array, remote->buf->len, &remote->buf->capacity);
        }
    }
    int err = ss_encrypt(&cipher_env, remote->buf, server->e_ctx, BUF_SIZE);

    if (err) {
        LOGE("invalid password or cipher");
        close_and_free_remote(EV_A_ remote);
        close_and_free_server(EV_A_ server);
        return;
    }

    if (server->obfs_plugin) {
        obfs_class *obfs_plugin = server->obfs_plugin;
        if (obfs_plugin->client_encode) {
            remote->buf->len = obfs_plugin->client_encode(server->obfs, &remote->buf->array, remote->buf->len, &remote->buf->capacity);
        }
    }
    // SSR end

    if (!remote->send_ctx->connected) {
        ev_io_stop(EV_A_ & server_recv_ctx->io);
        ev_io_start(EV_A_ & remote->send_ctx->io);
        return;
    }

    if (r > 0 && remote->buf->len == 0) { // SSR pause recv
        remote->buf->idx = 0;
        ev_io_stop(EV_A_ & server_recv_ctx->io);
        return;
    }
    int s = send(remote->fd, remote->buf->array, remote->buf->len, 0);

    if (s == -1) {
        if (errno == EAGAIN || errno == EWOULDBLOCK) {
            // no data, wait for send
            remote->buf->idx = 0;
            ev_io_stop(EV_A_ & server_recv_ctx->io);
            ev_io_start(EV_A_ & remote->send_ctx->io);
            return;
        } else {
            ERROR("send");
            close_and_free_remote(EV_A_ remote);
            close_and_free_server(EV_A_ server);
            return;
        }
    } else if (s < remote->buf->len) {
        remote->buf->len -= s;
        remote->buf->idx  = s;
        ev_io_stop(EV_A_ & server_recv_ctx->io);
        ev_io_start(EV_A_ & remote->send_ctx->io);
        return;
    } else {
        remote->buf->idx = 0;
        remote->buf->len = 0;
    }
}

static void
server_send_cb(EV_P_ ev_io *w, int revents)
{
    server_ctx_t *server_send_ctx = (server_ctx_t *)w;
    server_t *server              = server_send_ctx->server;
    remote_t *remote              = server->remote;
    if (server->buf->len == 0) {
        // close and free
        close_and_free_remote(EV_A_ remote);
        close_and_free_server(EV_A_ server);
        return;
    } else {
        // has data to send
        ssize_t s = send(server->fd, server->buf->array + server->buf->idx,
                         server->buf->len, 0);
        if (s == -1) {
            if (errno != EAGAIN && errno != EWOULDBLOCK) {
                ERROR("send");
                close_and_free_remote(EV_A_ remote);
                close_and_free_server(EV_A_ server);
            }
            return;
        } else if (s < server->buf->len) {
            // partly sent, move memory, wait for the next time to send
            server->buf->len -= s;
            server->buf->idx += s;
            return;
        } else {
            // all sent out, wait for reading
            server->buf->len = 0;
            server->buf->idx = 0;
            ev_io_stop(EV_A_ & server_send_ctx->io);
            ev_io_start(EV_A_ & remote->recv_ctx->io);
        }
    }
}

static void
remote_timeout_cb(EV_P_ ev_timer *watcher, int revents)
{
    remote_ctx_t *remote_ctx
        = cork_container_of(watcher, remote_ctx_t, watcher);

    remote_t *remote = remote_ctx->remote;
    server_t *server = remote->server;

    ev_timer_stop(EV_A_ watcher);

    close_and_free_remote(EV_A_ remote);
    close_and_free_server(EV_A_ server);
}

static void
remote_recv_cb(EV_P_ ev_io *w, int revents)
{
    remote_ctx_t *remote_recv_ctx = (remote_ctx_t *)w;
    remote_t *remote              = remote_recv_ctx->remote;
    server_t *server              = remote->server;

    ev_timer_again(EV_A_ & remote->recv_ctx->watcher);

    ssize_t r = recv(remote->fd, server->buf->array, BUF_SIZE, 0);

    if (r == 0) {
        // connection closed
        close_and_free_remote(EV_A_ remote);
        close_and_free_server(EV_A_ server);
        return;
    } else if (r == -1) {
        if (errno == EAGAIN || errno == EWOULDBLOCK) {
            // no data
            // continue to wait for recv
            return;
        } else {
            ERROR("remote recv");
            close_and_free_remote(EV_A_ remote);
            close_and_free_server(EV_A_ server);
            return;
        }
    }

    server->buf->len = r;

    // SSR beg
    if (server->obfs_plugin) {
        obfs_class *obfs_plugin = server->obfs_plugin;
        if (obfs_plugin->client_decode) {
            int needsendback;
            server->buf->len = obfs_plugin->client_decode(server->obfs, &server->buf->array, server->buf->len, &server->buf->capacity, &needsendback);
            if ((int)server->buf->len < 0) {
                LOGE("client_decode");
                close_and_free_remote(EV_A_ remote);
                close_and_free_server(EV_A_ server);
                return;
            }
            if (needsendback) {
                obfs_class *obfs_plugin = server->obfs_plugin;
                if (obfs_plugin->client_encode) {
                    remote->buf->len = obfs_plugin->client_encode(server->obfs, &remote->buf->array, 0, &remote->buf->capacity);
                    ssize_t s = send(remote->fd, remote->buf->array, remote->buf->len, 0);
                    if (s == -1) {
                        if (errno != EAGAIN && errno != EWOULDBLOCK) {
                            ERROR("remote_send_cb_send");
                            // close and free
                            close_and_free_remote(EV_A_ remote);
                            close_and_free_server(EV_A_ server);
                        }
                        return;
                    } else if (s < (ssize_t)(remote->buf->len)) {
                        // partly sent, move memory, wait for the next time to send
                        remote->buf->len -= s;
                        remote->buf->idx += s;
                        return;
                    } else {
                        // all sent out, wait for reading
                        remote->buf->len = 0;
                        remote->buf->idx = 0;
                        ev_io_stop(EV_A_ & remote->send_ctx->io);
                        ev_io_start(EV_A_ & server->recv_ctx->io);
                    }
                }
            }
        }
    }
    if ( server->buf->len == 0 )
        return;

    int err = ss_decrypt(&cipher_env, server->buf, server->d_ctx, BUF_SIZE);
    if (err) {
        LOGE("invalid password or cipher");
        close_and_free_remote(EV_A_ remote);
        close_and_free_server(EV_A_ server);
        return;
    }

    if (server->protocol_plugin) {
        obfs_class *protocol_plugin = server->protocol_plugin;
        if (protocol_plugin->client_post_decrypt) {
            server->buf->len = protocol_plugin->client_post_decrypt(server->protocol, &server->buf->array, server->buf->len, &server->buf->capacity);
            if ((int)server->buf->len < 0) {
                LOGE("client_post_decrypt");
                close_and_free_remote(EV_A_ remote);
                close_and_free_server(EV_A_ server);
                return;
            }
            if ( server->buf->len == 0 )
                return;
        }
    }
    // SSR end

    int s = send(server->fd, server->buf->array, server->buf->len, 0);

    if (s == -1) {
        if (errno == EAGAIN || errno == EWOULDBLOCK) {
            // no data, wait for send
            server->buf->idx = 0;
            ev_io_stop(EV_A_ & remote_recv_ctx->io);
            ev_io_start(EV_A_ & server->send_ctx->io);
        } else {
            ERROR("send");
            close_and_free_remote(EV_A_ remote);
            close_and_free_server(EV_A_ server);
        }
    } else if (s < server->buf->len) {
        server->buf->len -= s;
        server->buf->idx  = s;
        ev_io_stop(EV_A_ & remote_recv_ctx->io);
        ev_io_start(EV_A_ & server->send_ctx->io);
    }
}

static void
remote_send_cb(EV_P_ ev_io *w, int revents)
{
    remote_ctx_t *remote_send_ctx = (remote_ctx_t *)w;
    remote_t *remote              = remote_send_ctx->remote;
    server_t *server              = remote->server;

    if (!remote_send_ctx->connected) {
        struct sockaddr_storage addr;
        memset(&addr, 0, sizeof(struct sockaddr_storage));
        socklen_t len = sizeof addr;
        int r         = getpeername(remote->fd, (struct sockaddr *)&addr, &len);
        if (r == 0) {
            remote_send_ctx->connected = 1;
            ev_io_stop(EV_A_ & remote_send_ctx->io);
            //ev_io_stop(EV_A_ & server->recv_ctx->io);
            ev_timer_stop(EV_A_ & remote_send_ctx->watcher);
            ev_timer_start(EV_A_ & remote->recv_ctx->watcher);

            // send destaddr
            buffer_t ss_addr_to_send;
            buffer_t *abuf = &ss_addr_to_send;
            balloc(abuf, BUF_SIZE);

            if (server->hostname_len > 0
                    && validate_hostname(server->hostname, server->hostname_len)) { // HTTP/SNI
                uint16_t port;
                if (AF_INET6 == server->destaddr.ss_family) { // IPv6
                    port = (((struct sockaddr_in6 *)&(server->destaddr))->sin6_port);
                } else {                             // IPv4
                    port = (((struct sockaddr_in *)&(server->destaddr))->sin_port);
                }

                abuf->array[abuf->len++] = 3;          // Type 3 is hostname
                abuf->array[abuf->len++] = server->hostname_len;
                memcpy(abuf->array + abuf->len, server->hostname, server->hostname_len);
                abuf->len += server->hostname_len;
                memcpy(abuf->array + abuf->len, &port, 2);
            } else if (AF_INET6 == server->destaddr.ss_family) { // IPv6
                abuf->array[abuf->len++] = 4;          // Type 4 is IPv6 address

                size_t in6_addr_len = sizeof(struct in6_addr);
                memcpy(abuf->array + abuf->len,
                       &(((struct sockaddr_in6 *)&(server->destaddr))->sin6_addr),
                       in6_addr_len);
                abuf->len += in6_addr_len;
                memcpy(abuf->array + abuf->len,
                       &(((struct sockaddr_in6 *)&(server->destaddr))->sin6_port),
                       2);
            } else {                             // IPv4
                abuf->array[abuf->len++] = 1; // Type 1 is IPv4 address

                size_t in_addr_len = sizeof(struct in_addr);
                memcpy(abuf->array + abuf->len,
                       &((struct sockaddr_in *)&(server->destaddr))->sin_addr, in_addr_len);
                abuf->len += in_addr_len;
                memcpy(abuf->array + abuf->len,
                       &((struct sockaddr_in *)&(server->destaddr))->sin_port, 2);
            }

            abuf->len += 2;

<<<<<<< HEAD
=======
            if (auth) {
                abuf->array[0] |= ONETIMEAUTH_FLAG;
                ss_onetimeauth(&cipher_env, abuf, server->e_ctx->evp.iv, BUF_SIZE);
            }

>>>>>>> c55d4d1b
            if (remote->buf->len > 0) {
                brealloc(remote->buf, remote->buf->len + abuf->len, BUF_SIZE);
                memmove(remote->buf->array + abuf->len, remote->buf->array, remote->buf->len);
                memcpy(remote->buf->array, abuf->array, abuf->len);
                remote->buf->len += abuf->len;
            } else {
                brealloc(remote->buf, abuf->len, BUF_SIZE);
                memcpy(remote->buf->array, abuf->array, abuf->len);
                remote->buf->len = abuf->len;
            }
            bfree(abuf);
            
            // SSR beg
            server_info _server_info;
            if (server->obfs_plugin) {
                server->obfs_plugin->get_server_info(server->obfs, &_server_info);
                _server_info.head_len = get_head_size(remote->buf->array, remote->buf->len, 30);
                server->obfs_plugin->set_server_info(server->obfs, &_server_info);
            }
            if (server->protocol_plugin) {
                obfs_class *protocol_plugin = server->protocol_plugin;
                if (protocol_plugin->client_pre_encrypt) {
                    remote->buf->len = protocol_plugin->client_pre_encrypt(server->protocol, &remote->buf->array, remote->buf->len, &remote->buf->capacity);
                }
            }

            int err = ss_encrypt(&cipher_env, remote->buf, server->e_ctx, BUF_SIZE);
            if (err) {
                LOGE("invalid password or cipher");
                close_and_free_remote(EV_A_ remote);
                close_and_free_server(EV_A_ server);
                return;
            }

            if (server->obfs_plugin) {
                obfs_class *obfs_plugin = server->obfs_plugin;
                if (obfs_plugin->client_encode) {
                    remote->buf->len = obfs_plugin->client_encode(server->obfs, &remote->buf->array, remote->buf->len, &remote->buf->capacity);
                }
            }
            // SSR end

            ev_io_start(EV_A_ & remote->recv_ctx->io);
        } else {
            ERROR("getpeername");
            // not connected
            close_and_free_remote(EV_A_ remote);
            close_and_free_server(EV_A_ server);
            return;
        }
    }

    if (remote->buf->len == 0) {
        // close and free
        close_and_free_remote(EV_A_ remote);
        close_and_free_server(EV_A_ server);
        return;
    } else {
        // has data to send
        ssize_t s = send(remote->fd, remote->buf->array + remote->buf->idx,
                         remote->buf->len, 0);
        if (s == -1) {
            if (errno != EAGAIN && errno != EWOULDBLOCK) {
                ERROR("send");
                // close and free
                close_and_free_remote(EV_A_ remote);
                close_and_free_server(EV_A_ server);
            }
            return;
        } else if (s < remote->buf->len) {
            // partly sent, move memory, wait for the next time to send
            remote->buf->len -= s;
            remote->buf->idx += s;
            return;
        } else {
            // all sent out, wait for reading
            remote->buf->len = 0;
            remote->buf->idx = 0;
            ev_io_stop(EV_A_ & remote_send_ctx->io);
            ev_io_start(EV_A_ & server->recv_ctx->io);
        }
    }
}

static remote_t *
new_remote(int fd, int timeout)
{
    remote_t *remote = ss_malloc(sizeof(remote_t));
    memset(remote, 0, sizeof(remote_t));

    remote->recv_ctx            = ss_malloc(sizeof(remote_ctx_t));
    remote->send_ctx            = ss_malloc(sizeof(remote_ctx_t));
    remote->buf                 = ss_malloc(sizeof(buffer_t));
    balloc(remote->buf, BUF_SIZE);
    memset(remote->recv_ctx, 0, sizeof(remote_ctx_t));
    memset(remote->send_ctx, 0, sizeof(remote_ctx_t));
    remote->fd                  = fd;
    remote->recv_ctx->remote    = remote;
    remote->recv_ctx->connected = 0;
    remote->send_ctx->remote    = remote;
    remote->send_ctx->connected = 0;

    ev_io_init(&remote->recv_ctx->io, remote_recv_cb, fd, EV_READ);
    ev_io_init(&remote->send_ctx->io, remote_send_cb, fd, EV_WRITE);
    ev_timer_init(&remote->send_ctx->watcher, remote_timeout_cb,
                  min(MAX_CONNECT_TIMEOUT, timeout), 0);
    ev_timer_init(&remote->recv_ctx->watcher, remote_timeout_cb,
                  timeout, 0);

    return remote;
}

static void
free_remote(remote_t *remote)
{
    if (remote != NULL) {
        if (remote->server != NULL) {
            remote->server->remote = NULL;
        }
        if (remote->buf != NULL) {
            bfree(remote->buf);
            ss_free(remote->buf);
        }
        ss_free(remote->recv_ctx);
        ss_free(remote->send_ctx);
        ss_free(remote);
    }
}

static void
close_and_free_remote(EV_P_ remote_t *remote)
{
    if (remote != NULL) {
        ev_timer_stop(EV_A_ & remote->send_ctx->watcher);
        ev_timer_stop(EV_A_ & remote->recv_ctx->watcher);
        ev_io_stop(EV_A_ & remote->send_ctx->io);
        ev_io_stop(EV_A_ & remote->recv_ctx->io);
        close(remote->fd);
        free_remote(remote);
    }
}

static server_t *
new_server(int fd, int method)
{
    server_t *server = ss_malloc(sizeof(server_t));
    memset(server, 0, sizeof(server_t));

    server->recv_ctx            = ss_malloc(sizeof(server_ctx_t));
    server->send_ctx            = ss_malloc(sizeof(server_ctx_t));
    server->buf                 = ss_malloc(sizeof(buffer_t));
    balloc(server->buf, BUF_SIZE);
    memset(server->recv_ctx, 0, sizeof(server_ctx_t));
    memset(server->send_ctx, 0, sizeof(server_ctx_t));
    server->fd                  = fd;
    server->recv_ctx->server    = server;
    server->recv_ctx->connected = 0;
    server->send_ctx->server    = server;
    server->send_ctx->connected = 0;

    server->hostname     = NULL;
    server->hostname_len = 0;

    if (method) {
        server->e_ctx = ss_malloc(sizeof(enc_ctx_t));
        server->d_ctx = ss_malloc(sizeof(enc_ctx_t));
        enc_ctx_init(&cipher_env, server->e_ctx, 1);
        enc_ctx_init(&cipher_env, server->d_ctx, 0);
    } else {
        server->e_ctx = NULL;
        server->d_ctx = NULL;
    }

    ev_io_init(&server->recv_ctx->io, server_recv_cb, fd, EV_READ);
    ev_io_init(&server->send_ctx->io, server_send_cb, fd, EV_WRITE);

    return server;
}

static void
free_server(server_t *server)
{
    if (server != NULL) {
        if (server->hostname != NULL) {
            ss_free(server->hostname);
        }
        if (server->remote != NULL) {
            server->remote->server = NULL;
        }
        if (server->e_ctx != NULL) {
            enc_ctx_release(&cipher_env, server->e_ctx);
            ss_free(server->e_ctx);
        }
        if (server->d_ctx != NULL) {
            enc_ctx_release(&cipher_env, server->d_ctx);
            ss_free(server->d_ctx);
        }
        if (server->buf != NULL) {
            bfree(server->buf);
            ss_free(server->buf);
        }
        // SSR beg
        if (server->obfs_plugin) {
            server->obfs_plugin->dispose(server->obfs);
            server->obfs = NULL;
            free_obfs_class(server->obfs_plugin);
            server->obfs_plugin = NULL;
        }
        if (server->protocol_plugin) {
            server->protocol_plugin->dispose(server->protocol);
            server->protocol = NULL;
            free_obfs_class(server->protocol_plugin);
            server->protocol_plugin = NULL;
        }
        // SSR end
        ss_free(server->recv_ctx);
        ss_free(server->send_ctx);
        ss_free(server);
    }
}

static void
close_and_free_server(EV_P_ server_t *server)
{
    if (server != NULL) {
        ev_io_stop(EV_A_ & server->send_ctx->io);
        ev_io_stop(EV_A_ & server->recv_ctx->io);
        close(server->fd);
        free_server(server);
    }
}

static void
accept_cb(EV_P_ ev_io *w, int revents)
{
    listen_ctx_t *listener = (listen_ctx_t *)w;
    struct sockaddr_storage destaddr;
    memset(&destaddr, 0, sizeof(struct sockaddr_storage));

    int err;

    int serverfd = accept(listener->fd, NULL, NULL);
    if (serverfd == -1) {
        ERROR("accept");
        return;
    }

    err = getdestaddr(serverfd, &destaddr);
    if (err) {
        ERROR("getdestaddr");
        return;
    }

    setnonblocking(serverfd);
    int opt = 1;
    setsockopt(serverfd, SOL_TCP, TCP_NODELAY, &opt, sizeof(opt));
#ifdef SO_NOSIGPIPE
    setsockopt(serverfd, SOL_SOCKET, SO_NOSIGPIPE, &opt, sizeof(opt));
#endif

    int index                    = rand() % listener->remote_num;
    struct sockaddr *remote_addr = listener->remote_addr[index];

    int remotefd = socket(remote_addr->sa_family, SOCK_STREAM, IPPROTO_TCP);
    if (remotefd == -1) {
        ERROR("socket");
        return;
    }

    // Set flags
    setsockopt(remotefd, SOL_TCP, TCP_NODELAY, &opt, sizeof(opt));
#ifdef SO_NOSIGPIPE
    setsockopt(remotefd, SOL_SOCKET, SO_NOSIGPIPE, &opt, sizeof(opt));
#endif

    // Setup
    int keepAlive    = 1;
    int keepIdle     = 40;
    int keepInterval = 20;
    int keepCount    = 5;
    setsockopt(remotefd, SOL_SOCKET, SO_KEEPALIVE, (void *)&keepAlive, sizeof(keepAlive));
    setsockopt(remotefd, SOL_TCP, TCP_KEEPIDLE, (void *)&keepIdle, sizeof(keepIdle));
    setsockopt(remotefd, SOL_TCP, TCP_KEEPINTVL, (void *)&keepInterval, sizeof(keepInterval));
    setsockopt(remotefd, SOL_TCP, TCP_KEEPCNT, (void *)&keepCount, sizeof(keepCount));

    // Setup
    setnonblocking(remotefd);

    // Enable MPTCP
    if (listener->mptcp == 1) {
        int err = setsockopt(remotefd, SOL_TCP, MPTCP_ENABLED, &opt, sizeof(opt));
        if (err == -1) {
            ERROR("failed to enable multipath TCP");
        }
    }

    server_t *server = new_server(serverfd, listener->method);
    remote_t *remote = new_remote(remotefd, listener->timeout);
    server->remote   = remote;
    remote->server   = server;
    server->destaddr = destaddr;

    int r = connect(remotefd, remote_addr, get_sockaddr_len(remote_addr));

    if (r == -1 && errno != CONNECT_IN_PROGRESS) {
        ERROR("connect");
        close_and_free_remote(EV_A_ remote);
        close_and_free_server(EV_A_ server);
        return;
    }

    // SSR beg
    remote->remote_index = index;
    server->obfs_plugin = new_obfs_class(listener->obfs_name);
    if (server->obfs_plugin) {
        server->obfs = server->obfs_plugin->new_obfs();
    }
    server->protocol_plugin = new_obfs_class(listener->protocol_name);
    if (server->protocol_plugin) {
        server->protocol = server->protocol_plugin->new_obfs();
    }
    if (listener->list_obfs_global[remote->remote_index] == NULL && server->obfs_plugin) {
        listener->list_obfs_global[remote->remote_index] = server->obfs_plugin->init_data();
    }
    if (listener->list_protocol_global[remote->remote_index] == NULL && server->protocol_plugin) {
        listener->list_protocol_global[remote->remote_index] = server->protocol_plugin->init_data();
    }
    server_info _server_info;
    memset(&_server_info, 0, sizeof(server_info));
    strcpy(_server_info.host, inet_ntoa(((struct sockaddr_in*)remote_addr)->sin_addr));
    _server_info.port = ((struct sockaddr_in*)remote_addr)->sin_port;
    _server_info.port = _server_info.port >> 8 | _server_info.port << 8;
    _server_info.param = listener->obfs_param;
    _server_info.g_data = listener->list_obfs_global[remote->remote_index];
    _server_info.head_len = (AF_INET6 == server->destaddr.ss_family ? 19 : 7);
    _server_info.iv = server->e_ctx->evp.iv;
<<<<<<< HEAD
    _server_info.iv_len = enc_get_iv_len();
    _server_info.key = enc_get_key();
    _server_info.key_len = enc_get_key_len();
    _server_info.tcp_mss = 1448;
    _server_info.buffer_size = BUF_SIZE;
=======
    _server_info.iv_len = enc_get_iv_len(&cipher_env);
    _server_info.key = enc_get_key(&cipher_env);
    _server_info.key_len = enc_get_key_len(&cipher_env);
    _server_info.tcp_mss = 1460;
>>>>>>> c55d4d1b

    if (server->obfs_plugin)
        server->obfs_plugin->set_server_info(server->obfs, &_server_info);

    _server_info.param = listener->protocol_param;
    _server_info.g_data = listener->list_protocol_global[remote->remote_index];

    if (server->protocol_plugin)
        server->protocol_plugin->set_server_info(server->protocol, &_server_info);
    // SSR end

    if (verbose) {
        int port = ((struct sockaddr_in*)&destaddr)->sin_port;
        port = (uint16_t)(port >> 8 | port << 8);
        LOGI("connect to %s:%d", inet_ntoa(((struct sockaddr_in*)&destaddr)->sin_addr), port);
    }

    // listen to remote connected event
    ev_io_start(EV_A_ & remote->send_ctx->io);
    ev_timer_start(EV_A_ & remote->send_ctx->watcher);
    ev_io_start(EV_A_ & server->recv_ctx->io);
}

void
signal_cb(int dummy)
{
    keep_resolving = 0;
    exit(-1);
}

int
main(int argc, char **argv)
{
    srand(time(NULL));

    int i, c;
    int pid_flags    = 0;
    int mptcp        = 0;
    int mtu          = 0;
    char *user       = NULL;
    char *local_port = NULL;
    char *local_addr = NULL;
    char *password = NULL;
    char *timeout = NULL;
    char *protocol = NULL; // SSR
    char *protocol_param = NULL; // SSR
    char *method = NULL;
    char *obfs = NULL; // SSR
    char *obfs_param = NULL; // SSR
    char *pid_path = NULL;
    char *conf_path = NULL;

    int remote_num = 0;
    ss_addr_t remote_addr[MAX_REMOTE_NUM];
    char *remote_port = NULL;

    int option_index                    = 0;
    static struct option long_options[] = {
        { "mtu",   required_argument, 0, 0 },
        { "mptcp", no_argument,       0, 0 },
        { "help",  no_argument,       0, 0 },
        {       0,                 0, 0, 0 }
    };

    opterr = 0;

    USE_TTY();

    while ((c = getopt_long(argc, argv, "f:s:p:l:k:t:m:c:b:a:n:huUvA6"
                            "O:o:G:g:",
                            long_options, &option_index)) != -1) {
        switch (c) {
        case 0:
            if (option_index == 0) {
                mtu = atoi(optarg);
                LOGI("set MTU to %d", mtu);
            } else if (option_index == 1) {
                mptcp = 1;
                LOGI("enable multipath TCP");
            } else if (option_index == 2) {
                usage();
                exit(EXIT_SUCCESS);
            }
            break;
        case 's':
            if (remote_num < MAX_REMOTE_NUM) {
                remote_addr[remote_num].host   = optarg;
                remote_addr[remote_num++].port = NULL;
            }
            break;
        case 'p':
            remote_port = optarg;
            break;
        case 'l':
            local_port = optarg;
            break;
        case 'k':
            password = optarg;
            break;
        case 'f':
            pid_flags = 1;
            pid_path  = optarg;
            break;
        case 't':
            timeout = optarg;
            break;
        // SSR beg
        case 'O':
            protocol = optarg;
            break;
        case 'm':
            method = optarg;
            break;
        case 'o':
            obfs = optarg;
            break;
        case 'G':
            protocol_param = optarg;
            break;
        case 'g':
            obfs_param = optarg;
            break;
        // SSR end
        case 'c':
            conf_path = optarg;
            break;
        case 'b':
            local_addr = optarg;
            break;
        case 'a':
            user = optarg;
            break;
#ifdef HAVE_SETRLIMIT
        case 'n':
            nofile = atoi(optarg);
            break;
#endif
        case 'u':
            mode = TCP_AND_UDP;
            break;
        case 'U':
            mode = UDP_ONLY;
            break;
        case 'v':
            verbose = 1;
            break;
        case 'h':
            usage();
            exit(EXIT_SUCCESS);
        case 'A':
            LOGI("The 'A' argument is deprecate! Ignored.");
            break;
        case '6':
            ipv6first = 1;
            break;
        case '?':
            // The option character is not recognized.
            LOGE("Unrecognized option: %s", optarg);
            opterr = 1;
            break;
        }
    }

    if (opterr) {
        usage();
        exit(EXIT_FAILURE);
    }

    if (argc == 1) {
        if (conf_path == NULL) {
            conf_path = DEFAULT_CONF_PATH;
        }
    }

    if (conf_path != NULL) {
        jconf_t *conf = read_jconf(conf_path);
        if (remote_num == 0) {
            remote_num = conf->remote_num;
            for (i = 0; i < remote_num; i++)
                remote_addr[i] = conf->remote_addr[i];
        }
        if (remote_port == NULL) {
            remote_port = conf->remote_port;
        }
        if (local_addr == NULL) {
            local_addr = conf->local_addr;
        }
        if (local_port == NULL) {
            local_port = conf->local_port;
        }
        if (password == NULL) {
            password = conf->password;
        }
        // SSR beg
        if (protocol == NULL) {
            protocol = conf->protocol;
            LOGI("protocol %s", protocol);
        }
        if (protocol_param == NULL) {
            protocol_param = conf->protocol_param;
            LOGI("protocol_param %s", protocol_param);
        }
        if (method == NULL) {
            method = conf->method;
            LOGI("method %s", method);
        }
        if (obfs == NULL) {
            obfs = conf->obfs;
            LOGI("obfs %s", obfs);
        }
        if (obfs_param == NULL) {
            obfs_param = conf->obfs_param;
            LOGI("obfs_param %s", obfs_param);
        }
        // SSR end
        if (timeout == NULL) {
            timeout = conf->timeout;
        }
        if (user == NULL) {
            user = conf->user;
        }
        if (mtu == 0) {
            mtu = conf->mtu;
        }
        if (mptcp == 0) {
            mptcp = conf->mptcp;
        }
#ifdef HAVE_SETRLIMIT
        if (nofile == 0) {
            nofile = conf->nofile;
    	}
        /*
         * no need to check the return value here since we will show
         * the user an error message if setrlimit(2) fails
         */
        if (nofile > 1024) {
            if (verbose) {
                LOGI("setting NOFILE to %d", nofile);
            }
            set_nofile(nofile);
        }
#endif
    }
    if (protocol && strcmp(protocol, "verify_sha1") == 0) {
        LOGI("The verify_sha1 protocol is deprecate! Fallback to origin protocol.");
        protocol = NULL;
    }

    if (remote_num == 0 || remote_port == NULL ||
        local_port == NULL || password == NULL) {
        usage();
        exit(EXIT_FAILURE);
    }

    if (method == NULL) {
        method = "rc4-md5";
    }

    if (timeout == NULL) {
        timeout = "600";
    }

#ifdef HAVE_SETRLIMIT
    /*
     * no need to check the return value here since we will show
     * the user an error message if setrlimit(2) fails
     */
    if (nofile > 1024) {
        if (verbose) {
            LOGI("setting NOFILE to %d", nofile);
        }
        set_nofile(nofile);
    }
#endif

    if (local_addr == NULL) {
        local_addr = "127.0.0.1";
    }

    if (pid_flags) {
        USE_SYSLOG(argv[0]);
        daemonize(pid_path);
    }

    if (ipv6first) {
        LOGI("resolving hostname to IPv6 address first");
    }

    // ignore SIGPIPE
    signal(SIGPIPE, SIG_IGN);
    signal(SIGABRT, SIG_IGN);
    signal(SIGINT, signal_cb);
    signal(SIGTERM, signal_cb);

    // Setup keys
    LOGI("initializing ciphers... %s", method);
    enc_init(&cipher_env, password, method);

    // Setup proxy context
    listen_ctx_t listen_ctx;
    listen_ctx.remote_num  = remote_num;
    listen_ctx.remote_addr = ss_malloc(sizeof(struct sockaddr *) * remote_num);
    memset(listen_ctx.remote_addr, 0, sizeof(struct sockaddr *) * remote_num);
    for (int i = 0; i < remote_num; i++) {
        char *host = remote_addr[i].host;
        char *port = remote_addr[i].port == NULL ? remote_port :
                     remote_addr[i].port;
        struct sockaddr_storage *storage = ss_malloc(sizeof(struct sockaddr_storage));
        memset(storage, 0, sizeof(struct sockaddr_storage));
        if (get_sockaddr(host, port, storage, 1, ipv6first) == -1) {
            FATAL("failed to resolve the provided hostname");
        }
        listen_ctx.remote_addr[i] = (struct sockaddr *)storage;
    }
    listen_ctx.timeout = atoi(timeout);
    // SSR beg
    listen_ctx.protocol_name = protocol;
    listen_ctx.protocol_param = protocol_param;
//    listen_ctx.method = m;
    listen_ctx.obfs_name = obfs;
    listen_ctx.obfs_param = obfs_param;
    listen_ctx.list_protocol_global = malloc(sizeof(void *) * remote_num);
    listen_ctx.list_obfs_global = malloc(sizeof(void *) * remote_num);
    memset(listen_ctx.list_protocol_global, 0, sizeof(void *) * remote_num);
    memset(listen_ctx.list_obfs_global, 0, sizeof(void *) * remote_num);
    // SSR end
    listen_ctx.mptcp   = mptcp;

    struct ev_loop *loop = EV_DEFAULT;

    if (mode != UDP_ONLY) {
        // Setup socket
        int listenfd;
        listenfd = create_and_bind(local_addr, local_port);
        if (listenfd == -1) {
            FATAL("bind() error");
        }
        if (listen(listenfd, SOMAXCONN) == -1) {
            FATAL("listen() error");
        }
        setnonblocking(listenfd);

        listen_ctx.fd = listenfd;

        ev_io_init(&listen_ctx.io, accept_cb, listenfd, EV_READ);
        ev_io_start(loop, &listen_ctx.io);
    }

    // Setup UDP
    if (mode != TCP_ONLY) {
        LOGI("UDP relay enabled");
        init_udprelay(local_addr, local_port, listen_ctx.remote_addr[0],
<<<<<<< HEAD
                      get_sockaddr_len(listen_ctx.remote_addr[0]), mtu, m, listen_ctx.timeout, NULL, protocol, protocol_param);
=======
                      get_sockaddr_len(listen_ctx.remote_addr[0]), mtu, auth, listen_ctx.timeout, NULL, protocol, protocol_param);
>>>>>>> c55d4d1b
    }

    if (mode == UDP_ONLY) {
        LOGI("TCP relay disabled");
    }

    LOGI("listening at %s:%s", local_addr, local_port);

    // setuid
    if (user != NULL && ! run_as(user)) {
        FATAL("failed to switch user");
    }

    if (geteuid() == 0){
        LOGI("running from root user");
    }

    ev_run(loop, 0);

    return 0;
}<|MERGE_RESOLUTION|>--- conflicted
+++ resolved
@@ -226,13 +226,6 @@
         LOGI("redir to %s:%d, len=%zu, recv=%zd", ipstr, port, remote->buf->len, r);
     }
 
-<<<<<<< HEAD
-=======
-    if (auth) {
-        ss_gen_hash(&cipher_env, remote->buf, &remote->counter, server->e_ctx, BUF_SIZE);
-    }
-
->>>>>>> c55d4d1b
     if (!remote->send_ctx->connected) {
         // SNI
         int ret       = 0;
@@ -553,14 +546,6 @@
 
             abuf->len += 2;
 
-<<<<<<< HEAD
-=======
-            if (auth) {
-                abuf->array[0] |= ONETIMEAUTH_FLAG;
-                ss_onetimeauth(&cipher_env, abuf, server->e_ctx->evp.iv, BUF_SIZE);
-            }
-
->>>>>>> c55d4d1b
             if (remote->buf->len > 0) {
                 brealloc(remote->buf, remote->buf->len + abuf->len, BUF_SIZE);
                 memmove(remote->buf->array + abuf->len, remote->buf->array, remote->buf->len);
@@ -897,18 +882,11 @@
     _server_info.g_data = listener->list_obfs_global[remote->remote_index];
     _server_info.head_len = (AF_INET6 == server->destaddr.ss_family ? 19 : 7);
     _server_info.iv = server->e_ctx->evp.iv;
-<<<<<<< HEAD
-    _server_info.iv_len = enc_get_iv_len();
-    _server_info.key = enc_get_key();
-    _server_info.key_len = enc_get_key_len();
-    _server_info.tcp_mss = 1448;
-    _server_info.buffer_size = BUF_SIZE;
-=======
     _server_info.iv_len = enc_get_iv_len(&cipher_env);
     _server_info.key = enc_get_key(&cipher_env);
     _server_info.key_len = enc_get_key_len(&cipher_env);
-    _server_info.tcp_mss = 1460;
->>>>>>> c55d4d1b
+    _server_info.tcp_mss = 1448;
+    _server_info.buffer_size = BUF_SIZE;
 
     if (server->obfs_plugin)
         server->obfs_plugin->set_server_info(server->obfs, &_server_info);
@@ -1261,11 +1239,7 @@
     if (mode != TCP_ONLY) {
         LOGI("UDP relay enabled");
         init_udprelay(local_addr, local_port, listen_ctx.remote_addr[0],
-<<<<<<< HEAD
-                      get_sockaddr_len(listen_ctx.remote_addr[0]), mtu, m, listen_ctx.timeout, NULL, protocol, protocol_param);
-=======
-                      get_sockaddr_len(listen_ctx.remote_addr[0]), mtu, auth, listen_ctx.timeout, NULL, protocol, protocol_param);
->>>>>>> c55d4d1b
+                      get_sockaddr_len(listen_ctx.remote_addr[0]), mtu, listen_ctx.timeout, NULL, protocol, protocol_param);
     }
 
     if (mode == UDP_ONLY) {
