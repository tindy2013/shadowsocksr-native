/*
 * redir.c - Provide a transparent TCP proxy through remote shadowsocks
 *            server
 *
 * Copyright (C) 2013 - 2015, Max Lv <max.c.lv@gmail.com>
 *
 * This file is part of the shadowsocks-libev.
 *
 * shadowsocks-libev is free software; you can redistribute it and/or modify
 * it under the terms of the GNU General Public License as published by
 * the Free Software Foundation; either version 3 of the License, or
 * (at your option) any later version.
 *
 * shadowsocks-libev is distributed in the hope that it will be useful,
 * but WITHOUT ANY WARRANTY; without even the implied warranty of
 * MERCHANTABILITY or FITNESS FOR A PARTICULAR PURPOSE. See the
 * GNU General Public License for more details.
 *
 * You should have received a copy of the GNU General Public License
 * along with shadowsocks-libev; see the file COPYING. If not, see
 * <http://www.gnu.org/licenses/>.
 */

#include <sys/stat.h>
#include <sys/types.h>
#include <arpa/inet.h>
#include <errno.h>
#include <fcntl.h>
#include <locale.h>
#include <netdb.h>
#include <netinet/in.h>
#include <pthread.h>
#include <signal.h>
#include <string.h>
#include <strings.h>
#include <time.h>
#include <unistd.h>
#include <getopt.h>
#include <limits.h>
#include <linux/if.h>
#include <linux/netfilter_ipv4.h>
#include <linux/netfilter_ipv6/ip6_tables.h>
#include <udns.h>

#ifdef HAVE_CONFIG_H
#include "config.h"
#endif

#include "http.h"
#include "tls.h"
#include "netutils.h"
#include "utils.h"
#include "common.h"
#include "redir.h"

#ifndef EAGAIN
#define EAGAIN EWOULDBLOCK
#endif

#ifndef EWOULDBLOCK
#define EWOULDBLOCK EAGAIN
#endif

#ifndef BUF_SIZE
#define BUF_SIZE 2048
#endif

#ifndef IP6T_SO_ORIGINAL_DST
#define IP6T_SO_ORIGINAL_DST 80
#endif

#include "obfs.c" // I don't want to modify makefile

static void accept_cb(EV_P_ ev_io *w, int revents);
static void server_recv_cb(EV_P_ ev_io *w, int revents);
static void server_send_cb(EV_P_ ev_io *w, int revents);
static void remote_recv_cb(EV_P_ ev_io *w, int revents);
static void remote_send_cb(EV_P_ ev_io *w, int revents);

static remote_t *new_remote(int fd, int timeout);
static server_t *new_server(int fd, int method);

static void free_remote(remote_t *remote);
static void close_and_free_remote(EV_P_ remote_t *remote);
static void free_server(server_t *server);
static void close_and_free_server(EV_P_ server_t *server);

int verbose        = 0;
int keep_resolving = 1;

static int mode = TCP_ONLY;
static int auth = 0;
#ifdef HAVE_SETRLIMIT
static int nofile = 0;
#endif

int
getdestaddr(int fd, struct sockaddr_storage *destaddr)
{
    socklen_t socklen = sizeof(*destaddr);
    int error         = 0;

    error = getsockopt(fd, SOL_IPV6, IP6T_SO_ORIGINAL_DST, destaddr, &socklen);
    if (error) { // Didn't find a proper way to detect IP version.
        error = getsockopt(fd, SOL_IP, SO_ORIGINAL_DST, destaddr, &socklen);
        if (error) {
            return -1;
        }
    }
    return 0;
}

int
setnonblocking(int fd)
{
    int flags;
    if (-1 == (flags = fcntl(fd, F_GETFL, 0))) {
        flags = 0;
    }
    return fcntl(fd, F_SETFL, flags | O_NONBLOCK);
}

int
create_and_bind(const char *addr, const char *port)
{
    struct addrinfo hints;
    struct addrinfo *result, *rp;
    int s, listen_sock;

    memset(&hints, 0, sizeof(struct addrinfo));
    hints.ai_family   = AF_UNSPEC;   /* Return IPv4 and IPv6 choices */
    hints.ai_socktype = SOCK_STREAM; /* We want a TCP socket */

    s = getaddrinfo(addr, port, &hints, &result);
    if (s != 0) {
        LOGI("getaddrinfo: %s", gai_strerror(s));
        return -1;
    }

    for (rp = result; rp != NULL; rp = rp->ai_next) {
        listen_sock = socket(rp->ai_family, rp->ai_socktype, rp->ai_protocol);
        if (listen_sock == -1) {
            continue;
        }

        int opt = 1;
        setsockopt(listen_sock, SOL_SOCKET, SO_REUSEADDR, &opt, sizeof(opt));
#ifdef SO_NOSIGPIPE
        setsockopt(listen_sock, SOL_SOCKET, SO_NOSIGPIPE, &opt, sizeof(opt));
#endif
        int err = set_reuseport(listen_sock);
        if (err == 0) {
            LOGI("tcp port reuse enabled");
        }

        s = bind(listen_sock, rp->ai_addr, rp->ai_addrlen);
        if (s == 0) {
            /* We managed to bind successfully! */
            break;
        } else {
            ERROR("bind");
        }

        close(listen_sock);
    }

    if (rp == NULL) {
        LOGE("Could not bind");
        return -1;
    }

    freeaddrinfo(result);

    return listen_sock;
}

static void
server_recv_cb(EV_P_ ev_io *w, int revents)
{
    server_ctx_t *server_recv_ctx = (server_ctx_t *)w;
    server_t *server              = server_recv_ctx->server;
    remote_t *remote              = server->remote;

    ssize_t r = recv(server->fd, remote->buf->array + remote->buf->len,
                     BUF_SIZE - remote->buf->len, 0);

    if (r == 0) {
        // connection closed
        close_and_free_remote(EV_A_ remote);
        close_and_free_server(EV_A_ server);
        return;
    } else if (r == -1) {
        if (errno == EAGAIN || errno == EWOULDBLOCK) {
            // no data
            // continue to wait for recv
            return;
        } else {
            ERROR("server recv");
            close_and_free_remote(EV_A_ remote);
            close_and_free_server(EV_A_ server);
            return;
        }
    }

    remote->buf->len += r;

    if (verbose) {
        uint16_t port = 0;
        char ipstr[INET6_ADDRSTRLEN];
        memset(&ipstr, 0, INET6_ADDRSTRLEN);

        if (AF_INET == server->destaddr.ss_family) {
            struct sockaddr_in *sa = (struct sockaddr_in *)&(server->destaddr);
            dns_ntop(AF_INET, &(sa->sin_addr), ipstr, INET_ADDRSTRLEN);
            port = ntohs(sa->sin_port);
        } else {
            // TODO: The code below need to be test in IPv6 envirment, which I
            //       don't have.
            struct sockaddr_in6 *sa = (struct sockaddr_in6 *)&(server->destaddr);
            dns_ntop(AF_INET6, &(sa->sin6_addr), ipstr, INET6_ADDRSTRLEN);
            port = ntohs(sa->sin6_port);
        }

        LOGI("redir to %s:%d, len=%zd, recv=%zd", ipstr, port, remote->buf->len, r);
    }

    if (auth) {
        ss_gen_hash(remote->buf, &remote->counter, server->e_ctx, BUF_SIZE);
    }

    if (!remote->send_ctx->connected) {
        // SNI
        int ret       = 0;
        uint16_t port = 0;

        if (AF_INET6 == server->destaddr.ss_family) { // IPv6
            port = ntohs(((struct sockaddr_in6 *)&(server->destaddr))->sin6_port);
        } else {                             // IPv4
            port = ntohs(((struct sockaddr_in *)&(server->destaddr))->sin_port);
        }
        if (port == http_protocol->default_port)
            ret = http_protocol->parse_packet(remote->buf->array,
                                              remote->buf->len, &server->hostname);
        else if (port == tls_protocol->default_port)
            ret = tls_protocol->parse_packet(remote->buf->array,
                                             remote->buf->len, &server->hostname);
        if (ret > 0) {
            server->hostname_len = ret;
        }

        ev_io_stop(EV_A_ & server_recv_ctx->io);
        ev_io_start(EV_A_ & remote->send_ctx->io);
        return;
    }
    // SSR beg
    if (server->protocol_plugin) {
        obfs_class *protocol_plugin = server->protocol_plugin;
        if (protocol_plugin->client_pre_encrypt) {
            remote->buf->len = protocol_plugin->client_pre_encrypt(server->protocol, &remote->buf->array, remote->buf->len, &remote->buf->capacity);
        }
    }
    int err = ss_encrypt(remote->buf, server->e_ctx, BUF_SIZE);

    if (err) {
        LOGE("invalid password or cipher");
        close_and_free_remote(EV_A_ remote);
        close_and_free_server(EV_A_ server);
        return;
    }

    if (server->obfs_plugin) {
        obfs_class *obfs_plugin = server->obfs_plugin;
        if (obfs_plugin->client_encode) {
            remote->buf->len = obfs_plugin->client_encode(server->obfs, &remote->buf->array, remote->buf->len, &remote->buf->capacity);
        }
    }
    // SSR end

    if (!remote->send_ctx->connected) {
        ev_io_stop(EV_A_ & server_recv_ctx->io);
        ev_io_start(EV_A_ & remote->send_ctx->io);
        return;
    }

    int s = send(remote->fd, remote->buf->array, remote->buf->len, 0);

    if (s == -1) {
        if (errno == EAGAIN || errno == EWOULDBLOCK) {
            // no data, wait for send
            remote->buf->idx = 0;
            ev_io_stop(EV_A_ & server_recv_ctx->io);
            ev_io_start(EV_A_ & remote->send_ctx->io);
            return;
        } else {
            ERROR("send");
            close_and_free_remote(EV_A_ remote);
            close_and_free_server(EV_A_ server);
            return;
        }
    } else if (s < remote->buf->len) {
        remote->buf->len -= s;
        remote->buf->idx  = s;
        ev_io_stop(EV_A_ & server_recv_ctx->io);
        ev_io_start(EV_A_ & remote->send_ctx->io);
        return;
    } else {
        remote->buf->idx = 0;
        remote->buf->len = 0;
    }
}

static void
server_send_cb(EV_P_ ev_io *w, int revents)
{
    server_ctx_t *server_send_ctx = (server_ctx_t *)w;
    server_t *server              = server_send_ctx->server;
    remote_t *remote              = server->remote;
    if (server->buf->len == 0) {
        // close and free
        close_and_free_remote(EV_A_ remote);
        close_and_free_server(EV_A_ server);
        return;
    } else {
        // has data to send
        ssize_t s = send(server->fd, server->buf->array + server->buf->idx,
                         server->buf->len, 0);
        if (s == -1) {
            if (errno != EAGAIN && errno != EWOULDBLOCK) {
                ERROR("send");
                close_and_free_remote(EV_A_ remote);
                close_and_free_server(EV_A_ server);
            }
            return;
        } else if (s < server->buf->len) {
            // partly sent, move memory, wait for the next time to send
            server->buf->len -= s;
            server->buf->idx += s;
            return;
        } else {
            // all sent out, wait for reading
            server->buf->len = 0;
            server->buf->idx = 0;
            ev_io_stop(EV_A_ & server_send_ctx->io);
            ev_io_start(EV_A_ & remote->recv_ctx->io);
        }
    }
}

static void
remote_timeout_cb(EV_P_ ev_timer *watcher, int revents)
{
    remote_ctx_t *remote_ctx = (remote_ctx_t *)(((void *)watcher)
                                                - sizeof(ev_io));
    remote_t *remote = remote_ctx->remote;
    server_t *server = remote->server;

    ev_timer_stop(EV_A_ watcher);

    close_and_free_remote(EV_A_ remote);
    close_and_free_server(EV_A_ server);
}

static void
remote_recv_cb(EV_P_ ev_io *w, int revents)
{
    remote_ctx_t *remote_recv_ctx = (remote_ctx_t *)w;
    remote_t *remote              = remote_recv_ctx->remote;
    server_t *server              = remote->server;

    ssize_t r = recv(remote->fd, server->buf->array, BUF_SIZE, 0);

    if (r == 0) {
        // connection closed
        close_and_free_remote(EV_A_ remote);
        close_and_free_server(EV_A_ server);
        return;
    } else if (r == -1) {
        if (errno == EAGAIN || errno == EWOULDBLOCK) {
            // no data
            // continue to wait for recv
            return;
        } else {
            ERROR("remote recv");
            close_and_free_remote(EV_A_ remote);
            close_and_free_server(EV_A_ server);
            return;
        }
    }

    server->buf->len = r;

    // SSR beg
    if (server->obfs_plugin) {
        obfs_class *obfs_plugin = server->obfs_plugin;
        if (obfs_plugin->client_decode) {
            int needsendback;
            server->buf->len = obfs_plugin->client_decode(server->obfs, &server->buf->array, server->buf->len, &server->buf->capacity, &needsendback);
            if ((int)server->buf->len < 0) {
                LOGE("client_decode");
                close_and_free_remote(EV_A_ remote);
                close_and_free_server(EV_A_ server);
                return;
            }
            if (needsendback) {
                size_t capacity = BUF_SIZE;
                char *buf = (char*)malloc(capacity);
                obfs_class *obfs_plugin = server->obfs_plugin;
                if (obfs_plugin->client_encode) {
                    int len = obfs_plugin->client_encode(server->obfs, &buf, 0, &capacity);
                    send(remote->fd, buf, len, 0);
                }
                free(buf);
            }
        }
    }
    if ( server->buf->len == 0 )
        return;

    int err = ss_decrypt(server->buf, server->d_ctx, BUF_SIZE);
    if (err) {
        LOGE("invalid password or cipher");
        close_and_free_remote(EV_A_ remote);
        close_and_free_server(EV_A_ server);
        return;
    }

    if (server->protocol_plugin) {
        obfs_class *protocol_plugin = server->protocol_plugin;
        if (protocol_plugin->client_post_decrypt) {
            server->buf->len = protocol_plugin->client_post_decrypt(server->protocol, &server->buf->array, server->buf->len, &server->buf->capacity);
            if ((int)server->buf->len < 0) {
                LOGE("client_post_decrypt");
                close_and_free_remote(EV_A_ remote);
                close_and_free_server(EV_A_ server);
                return;
            }
            if ( server->buf->len == 0 )
                return;
        }
    }
    // SSR end

    int s = send(server->fd, server->buf->array, server->buf->len, 0);

    if (s == -1) {
        if (errno == EAGAIN || errno == EWOULDBLOCK) {
            // no data, wait for send
            server->buf->idx = 0;
            ev_io_stop(EV_A_ & remote_recv_ctx->io);
            ev_io_start(EV_A_ & server->send_ctx->io);
        } else {
            ERROR("send");
            close_and_free_remote(EV_A_ remote);
            close_and_free_server(EV_A_ server);
        }
    } else if (s < server->buf->len) {
        server->buf->len -= s;
        server->buf->idx  = s;
        ev_io_stop(EV_A_ & remote_recv_ctx->io);
        ev_io_start(EV_A_ & server->send_ctx->io);
    }

    // Disable TCP_NODELAY after the first response are sent
    int opt = 0;
    setsockopt(server->fd, SOL_TCP, TCP_NODELAY, &opt, sizeof(opt));
    setsockopt(remote->fd, SOL_TCP, TCP_NODELAY, &opt, sizeof(opt));
}

static void
remote_send_cb(EV_P_ ev_io *w, int revents)
{
    remote_ctx_t *remote_send_ctx = (remote_ctx_t *)w;
    remote_t *remote              = remote_send_ctx->remote;
    server_t *server              = remote->server;

    if (!remote_send_ctx->connected) {
        struct sockaddr_storage addr;
        socklen_t len = sizeof addr;
        int r         = getpeername(remote->fd, (struct sockaddr *)&addr, &len);
        if (r == 0) {
            remote_send_ctx->connected = 1;
            ev_io_stop(EV_A_ & remote_send_ctx->io);
            //ev_io_stop(EV_A_ & server->recv_ctx->io);
            ev_timer_stop(EV_A_ & remote_send_ctx->watcher);

            // send destaddr
            buffer_t ss_addr_to_send;
            buffer_t *abuf = &ss_addr_to_send;
            balloc(abuf, BUF_SIZE);

            if (server->hostname_len > 0) { // HTTP/SNI
                uint16_t port;
                if (AF_INET6 == server->destaddr.ss_family) { // IPv6
                    port = (((struct sockaddr_in6 *)&(server->destaddr))->sin6_port);
                } else {                             // IPv4
                    port = (((struct sockaddr_in *)&(server->destaddr))->sin_port);
                }

                abuf->array[abuf->len++] = 3;          // Type 3 is hostname
                abuf->array[abuf->len++] = server->hostname_len;
                memcpy(abuf->array + abuf->len, server->hostname, server->hostname_len);
                abuf->len += server->hostname_len;
                memcpy(abuf->array + abuf->len, &port, 2);
            } else if (AF_INET6 == server->destaddr.ss_family) { // IPv6
                abuf->array[abuf->len++] = 4;          // Type 4 is IPv6 address

                size_t in6_addr_len = sizeof(struct in6_addr);
                memcpy(abuf->array + abuf->len,
                       &(((struct sockaddr_in6 *)&(server->destaddr))->sin6_addr),
                       in6_addr_len);
                abuf->len += in6_addr_len;
                memcpy(abuf->array + abuf->len,
                       &(((struct sockaddr_in6 *)&(server->destaddr))->sin6_port),
                       2);
            } else {                             // IPv4
                abuf->array[abuf->len++] = 1; // Type 1 is IPv4 address

                size_t in_addr_len = sizeof(struct in_addr);
                memcpy(abuf->array + abuf->len,
                       &((struct sockaddr_in *)&(server->destaddr))->sin_addr, in_addr_len);
                abuf->len += in_addr_len;
                memcpy(abuf->array + abuf->len,
                       &((struct sockaddr_in *)&(server->destaddr))->sin_port, 2);
            }

            abuf->len += 2;

            if (auth) {
                abuf->array[0] |= ONETIMEAUTH_FLAG;
                ss_onetimeauth(abuf, server->e_ctx->evp.iv, BUF_SIZE);
            }


            // SSR beg
            server_info _server_info;
            if (server->obfs_plugin) {
                server->obfs_plugin->get_server_info(server->obfs, &_server_info);
                _server_info.head_len = get_head_size(abuf->array, abuf->len, 30);
                server->obfs_plugin->set_server_info(server->obfs, &_server_info);
            }
            if (server->protocol_plugin) {
                obfs_class *protocol_plugin = server->protocol_plugin;
                if (protocol_plugin->client_pre_encrypt) {
                    abuf->len = protocol_plugin->client_pre_encrypt(server->protocol, &abuf->array, abuf->len, &abuf->capacity);
                }
            }

            if (remote->buf->len > 0) {
                brealloc(remote->buf, remote->buf->len + abuf->len, BUF_SIZE);
                memmove(remote->buf->array + abuf->len, remote->buf->array, remote->buf->len);
                memcpy(remote->buf->array, abuf->array, abuf->len);
                remote->buf->len += abuf->len;
            } else {
                brealloc(remote->buf, abuf->len, BUF_SIZE);
                memcpy(remote->buf->array, abuf->array, abuf->len);
                remote->buf->len = abuf->len;
            }
            bfree(abuf);

            int err = ss_encrypt(remote->buf, server->e_ctx, BUF_SIZE);
            if (err) {
                LOGE("invalid password or cipher");
                close_and_free_remote(EV_A_ remote);
                close_and_free_server(EV_A_ server);
                return;
            }

            if (server->obfs_plugin) {
                obfs_class *obfs_plugin = server->obfs_plugin;
                if (obfs_plugin->client_encode) {
                    remote->buf->len = obfs_plugin->client_encode(server->obfs, &remote->buf->array, remote->buf->len, &remote->buf->capacity);
                }
            }
            // SSR end

            ev_io_start(EV_A_ & remote->recv_ctx->io);
        } else {
            ERROR("getpeername");
            // not connected
            close_and_free_remote(EV_A_ remote);
            close_and_free_server(EV_A_ server);
            return;
        }
    }

    if (remote->buf->len == 0) {
        // close and free
        close_and_free_remote(EV_A_ remote);
        close_and_free_server(EV_A_ server);
        return;
    } else {
        // has data to send
        ssize_t s = send(remote->fd, remote->buf->array + remote->buf->idx,
                         remote->buf->len, 0);
        if (s == -1) {
            if (errno != EAGAIN && errno != EWOULDBLOCK) {
                ERROR("send");
                // close and free
                close_and_free_remote(EV_A_ remote);
                close_and_free_server(EV_A_ server);
            }
            return;
        } else if (s < remote->buf->len) {
            // partly sent, move memory, wait for the next time to send
            remote->buf->len -= s;
            remote->buf->idx += s;
            return;
        } else {
            // all sent out, wait for reading
            remote->buf->len = 0;
            remote->buf->idx = 0;
            ev_io_stop(EV_A_ & remote_send_ctx->io);
            ev_io_start(EV_A_ & server->recv_ctx->io);
        }
    }
}

static remote_t *
new_remote(int fd, int timeout)
{
    remote_t *remote;
    remote = ss_malloc(sizeof(remote_t));

    memset(remote, 0, sizeof(remote_t));

    remote->recv_ctx            = ss_malloc(sizeof(remote_ctx_t));
    remote->send_ctx            = ss_malloc(sizeof(remote_ctx_t));
    remote->buf                 = ss_malloc(sizeof(buffer_t));
    remote->fd                  = fd;
    remote->recv_ctx->remote    = remote;
    remote->recv_ctx->connected = 0;
    remote->send_ctx->remote    = remote;
    remote->send_ctx->connected = 0;

    ev_io_init(&remote->recv_ctx->io, remote_recv_cb, fd, EV_READ);
    ev_io_init(&remote->send_ctx->io, remote_send_cb, fd, EV_WRITE);
    ev_timer_init(&remote->send_ctx->watcher, remote_timeout_cb,
                  min(MAX_CONNECT_TIMEOUT, timeout), 0);

    balloc(remote->buf, BUF_SIZE);

    return remote;
}

static void
free_remote(remote_t *remote)
{
    if (remote != NULL) {
        if (remote->server != NULL) {
            remote->server->remote = NULL;
        }
        if (remote->buf != NULL) {
            bfree(remote->buf);
            ss_free(remote->buf);
        }
        ss_free(remote->recv_ctx);
        ss_free(remote->send_ctx);
        ss_free(remote);
    }
}

static void
close_and_free_remote(EV_P_ remote_t *remote)
{
    if (remote != NULL) {
        ev_timer_stop(EV_A_ & remote->send_ctx->watcher);
        ev_io_stop(EV_A_ & remote->send_ctx->io);
        ev_io_stop(EV_A_ & remote->recv_ctx->io);
        close(remote->fd);
        free_remote(remote);
    }
}

static server_t *
new_server(int fd, int method)
{
    server_t *server;
    server = ss_malloc(sizeof(server_t));

    server->recv_ctx            = ss_malloc(sizeof(server_ctx_t));
    server->send_ctx            = ss_malloc(sizeof(server_ctx_t));
    server->buf                 = ss_malloc(sizeof(buffer_t));
    server->fd                  = fd;
    server->recv_ctx->server    = server;
    server->recv_ctx->connected = 0;
    server->send_ctx->server    = server;
    server->send_ctx->connected = 0;

    server->hostname     = NULL;
    server->hostname_len = 0;

    if (method) {
        server->e_ctx = ss_malloc(sizeof(enc_ctx_t));
        server->d_ctx = ss_malloc(sizeof(enc_ctx_t));
        enc_ctx_init(method, server->e_ctx, 1);
        enc_ctx_init(method, server->d_ctx, 0);
    } else {
        server->e_ctx = NULL;
        server->d_ctx = NULL;
    }

    ev_io_init(&server->recv_ctx->io, server_recv_cb, fd, EV_READ);
    ev_io_init(&server->send_ctx->io, server_send_cb, fd, EV_WRITE);

    balloc(server->buf, BUF_SIZE);

    return server;
}

static void
free_server(server_t *server)
{
    if (server != NULL) {
        if (server->hostname != NULL) {
            ss_free(server->hostname);
        }
        if (server->remote != NULL) {
            server->remote->server = NULL;
        }
        if (server->e_ctx != NULL) {
            cipher_context_release(&server->e_ctx->evp);
            ss_free(server->e_ctx);
        }
        if (server->d_ctx != NULL) {
            cipher_context_release(&server->d_ctx->evp);
            ss_free(server->d_ctx);
        }
        if (server->buf != NULL) {
            bfree(server->buf);
            ss_free(server->buf);
        }
        // SSR beg
        if (server->obfs_plugin) {
            server->obfs_plugin->dispose(server->obfs);
            server->obfs = NULL;
            free_obfs_class(server->obfs_plugin);
            server->obfs_plugin = NULL;
        }
        if (server->protocol_plugin) {
            server->protocol_plugin->dispose(server->protocol);
            server->protocol = NULL;
            free_obfs_class(server->protocol_plugin);
            server->protocol_plugin = NULL;
        }
        // SSR end
        ss_free(server->recv_ctx);
        ss_free(server->send_ctx);
        ss_free(server);
    }
}

static void
close_and_free_server(EV_P_ server_t *server)
{
    if (server != NULL) {
        ev_io_stop(EV_A_ & server->send_ctx->io);
        ev_io_stop(EV_A_ & server->recv_ctx->io);
        close(server->fd);
        free_server(server);
    }
}

static void
accept_cb(EV_P_ ev_io *w, int revents)
{
    listen_ctx_t *listener = (listen_ctx_t *)w;
    struct sockaddr_storage destaddr;
    int err;

    int serverfd = accept(listener->fd, NULL, NULL);
    if (serverfd == -1) {
        ERROR("accept");
        return;
    }

    err = getdestaddr(serverfd, &destaddr);
    if (err) {
        ERROR("getdestaddr");
        return;
    }

    setnonblocking(serverfd);
    int opt = 1;
    setsockopt(serverfd, SOL_TCP, TCP_NODELAY, &opt, sizeof(opt));
#ifdef SO_NOSIGPIPE
    setsockopt(serverfd, SOL_SOCKET, SO_NOSIGPIPE, &opt, sizeof(opt));
#endif

    int index                    = rand() % listener->remote_num;
    struct sockaddr *remote_addr = listener->remote_addr[index];

    int remotefd = socket(remote_addr->sa_family, SOCK_STREAM, IPPROTO_TCP);
    if (remotefd == -1) {
        ERROR("socket");
        return;
    }

    // Set flags
    setsockopt(remotefd, SOL_TCP, TCP_NODELAY, &opt, sizeof(opt));
#ifdef SO_NOSIGPIPE
    setsockopt(remotefd, SOL_SOCKET, SO_NOSIGPIPE, &opt, sizeof(opt));
#endif

    // Setup
    int keepAlive    = 1;
    int keepIdle     = 40;
    int keepInterval = 20;
    int keepCount    = 5;
    setsockopt(remotefd, SOL_SOCKET, SO_KEEPALIVE, (void *)&keepAlive, sizeof(keepAlive));
    setsockopt(remotefd, SOL_TCP, TCP_KEEPIDLE, (void *)&keepIdle, sizeof(keepIdle));
    setsockopt(remotefd, SOL_TCP, TCP_KEEPINTVL, (void *)&keepInterval, sizeof(keepInterval));
    setsockopt(remotefd, SOL_TCP, TCP_KEEPCNT, (void *)&keepCount, sizeof(keepCount));

    // Setup
    setnonblocking(remotefd);

    // Enable MPTCP
    if (listener->mptcp == 1) {
        int err = setsockopt(remotefd, SOL_TCP, MPTCP_ENABLED, &opt, sizeof(opt));
        if (err == -1) {
            ERROR("failed to enable multipath TCP");
        }
    }

    server_t *server = new_server(serverfd, listener->method);
    remote_t *remote = new_remote(remotefd, listener->timeout);
    server->remote   = remote;
    remote->server   = server;
    server->destaddr = destaddr;

    int r = connect(remotefd, remote_addr, get_sockaddr_len(remote_addr));

    if (r == -1 && errno != CONNECT_IN_PROGRESS) {
        ERROR("connect");
        close_and_free_remote(EV_A_ remote);
        close_and_free_server(EV_A_ server);
        return;
    }

<<<<<<< HEAD
    // SSR beg
    remote->remote_index = index;
    server->obfs_plugin = new_obfs_class(listener->obfs_name);
    if (server->obfs_plugin) {
        server->obfs = server->obfs_plugin->new_obfs();
    }
    server->protocol_plugin = new_obfs_class(listener->protocol_name);
    if (server->protocol_plugin) {
        server->protocol = server->protocol_plugin->new_obfs();
    }
    if (listener->list_obfs_global[remote->remote_index] == NULL && server->obfs_plugin) {
        listener->list_obfs_global[remote->remote_index] = server->obfs_plugin->init_data();
    }
    if (listener->list_protocol_global[remote->remote_index] == NULL && server->protocol_plugin) {
        listener->list_protocol_global[remote->remote_index] = server->protocol_plugin->init_data();
    }
    server_info _server_info;
    memset(&_server_info, 0, sizeof(server_info));
    strcpy(_server_info.host, inet_ntoa(((struct sockaddr_in*)remote_addr)->sin_addr));
    _server_info.port = ((struct sockaddr_in*)remote_addr)->sin_port;
    _server_info.port = _server_info.port >> 8 | _server_info.port << 8;
    _server_info.param = listener->obfs_param;
    _server_info.g_data = listener->list_obfs_global[remote->remote_index];
    _server_info.head_len = (AF_INET6 == server->destaddr.ss_family ? 19 : 7);
    _server_info.iv = server->e_ctx->evp.iv;
    _server_info.iv_len = enc_get_iv_len();
    _server_info.key = enc_get_key();
    _server_info.key_len = enc_get_key_len();
    _server_info.tcp_mss = 1460;

    if (server->obfs_plugin)
        server->obfs_plugin->set_server_info(server->obfs, &_server_info);

    _server_info.param = NULL;
    _server_info.g_data = listener->list_protocol_global[remote->remote_index];

    if (server->protocol_plugin)
        server->protocol_plugin->set_server_info(server->protocol, &_server_info);
    // SSR end

    if (r == 0) {
        if (verbose)
            LOGI("connected immediately");
        remote_send_cb(EV_A_ & remote->send_ctx->io, 0);
    } else {
        // listen to remote connected event
        ev_io_start(EV_A_ & remote->send_ctx->io);
        ev_timer_start(EV_A_ & remote->send_ctx->watcher);
    }

    if (verbose) {
        int port = ((struct sockaddr_in*)&destaddr)->sin_port;
        port = (uint16_t)(port >> 8 | port << 8);
        LOGI("connect to %s:%d", inet_ntoa(((struct sockaddr_in*)&destaddr)->sin_addr), port);
    }

    // listen to remote connected event
    ev_io_start(EV_A_ & remote->send_ctx->io);
=======
    // listen to remote connected event
    ev_io_start(EV_A_ & remote->send_ctx->io);
    ev_timer_start(EV_A_ & remote->send_ctx->watcher);
    ev_io_start(EV_A_ & server->recv_ctx->io);
>>>>>>> d6c377df
}

void
signal_cb(int dummy)
{
    keep_resolving = 0;
    exit(-1);
}

int
main(int argc, char **argv)
{
    srand(time(NULL));

    int i, c;
    int pid_flags    = 0;
    int mptcp        = 0;
    int mtu          = 0;
    char *user       = NULL;
    char *local_port = NULL;
    char *local_addr = NULL;
    char *password = NULL;
    char *timeout = NULL;
    char *protocol = NULL; // SSR
    char *method = NULL;
    char *obfs = NULL; // SSR
    char *obfs_param = NULL; // SSR
    char *pid_path = NULL;
    char *conf_path = NULL;

    int remote_num = 0;
    ss_addr_t remote_addr[MAX_REMOTE_NUM];
    char *remote_port = NULL;

    int option_index                    = 0;
    static struct option long_options[] = {
        { "mtu",   required_argument, 0, 0 },
        { "mptcp", no_argument,       0, 0 },
        { "help",  no_argument,       0, 0 },
        {       0,                 0, 0, 0 }
    };

    opterr = 0;

    USE_TTY();

    while ((c = getopt_long(argc, argv, "f:s:p:l:k:t:m:c:b:a:n:O:o:G:g:huUvA", // SSR
                            long_options, &option_index)) != -1) {
        switch (c) {
        case 0:
            if (option_index == 0) {
                mtu = atoi(optarg);
                LOGI("set MTU to %d", mtu);
            } else if (option_index == 1) {
                mptcp = 1;
                LOGI("enable multipath TCP");
            } else if (option_index == 2) {
                usage();
                exit(EXIT_SUCCESS);
            }
            break;
        case 's':
            if (remote_num < MAX_REMOTE_NUM) {
                remote_addr[remote_num].host   = optarg;
                remote_addr[remote_num++].port = NULL;
            }
            break;
        case 'p':
            remote_port = optarg;
            break;
        case 'l':
            local_port = optarg;
            break;
        case 'k':
            password = optarg;
            break;
        case 'f':
            pid_flags = 1;
            pid_path  = optarg;
            break;
        case 't':
            timeout = optarg;
            break;
        // SSR beg
        case 'O':
            protocol = optarg;
            break;
        case 'm':
            method = optarg;
            break;
        case 'o':
            obfs = optarg;
            break;
        case 'G':
            break;
        case 'g':
            obfs_param = optarg;
            break;
        // SSR end
        case 'c':
            conf_path = optarg;
            break;
        case 'b':
            local_addr = optarg;
            break;
        case 'a':
            user = optarg;
            break;
#ifdef HAVE_SETRLIMIT
        case 'n':
            nofile = atoi(optarg);
            break;
#endif
        case 'u':
            mode = TCP_AND_UDP;
            break;
        case 'U':
            mode = UDP_ONLY;
            break;
        case 'v':
            verbose = 1;
            break;
        case 'h':
            usage();
            exit(EXIT_SUCCESS);
        case 'A':
            auth = 1;
            break;
        case '?':
            // The option character is not recognized.
            LOGE("Unrecognized option: %s", optarg);
            opterr = 1;
            break;
        }
    }

    if (opterr) {
        usage();
        exit(EXIT_FAILURE);
    }

    if (argc == 1) {
        if (conf_path == NULL) {
            conf_path = DEFAULT_CONF_PATH;
        }
    }

    if (conf_path != NULL) {
        jconf_t *conf = read_jconf(conf_path);
        if (remote_num == 0) {
            remote_num = conf->remote_num;
            for (i = 0; i < remote_num; i++)
                remote_addr[i] = conf->remote_addr[i];
        }
        if (remote_port == NULL) {
            remote_port = conf->remote_port;
        }
        if (local_addr == NULL) {
            local_addr = conf->local_addr;
        }
        if (local_port == NULL) {
            local_port = conf->local_port;
        }
        if (password == NULL) {
            password = conf->password;
        }
        // SSR beg
        if (protocol == NULL) {
            protocol = conf->protocol;
            LOGI("protocol %s", protocol);
        }
        if (method == NULL) {
            method = conf->method;
            LOGI("method %s", method);
        }
        if (obfs == NULL) {
            obfs = conf->obfs;
            LOGI("obfs %s", obfs);
        }
        if (obfs_param == NULL) {
            obfs_param = conf->obfs_param;
            LOGI("obfs_param %s", obfs_param);
        }
        // SSR end
        if (timeout == NULL) {
            timeout = conf->timeout;
        }
        if (auth == 0) {
            auth = conf->auth;
        }
        if (mtu == 0) {
            mtu = conf->mtu;
        }
        if (mptcp == 0) {
            mptcp = conf->mptcp;
        }
#ifdef HAVE_SETRLIMIT
        if (nofile == 0) {
            nofile = conf->nofile;
    }
#endif
    }
    if (protocol && strcmp(protocol, "verify_sha1") == 0) {
        auth = 1;
        protocol = NULL;
    }

    if (remote_num == 0 || remote_port == NULL ||
        local_port == NULL || password == NULL) {
        usage();
        exit(EXIT_FAILURE);
    }

    if (method == NULL) {
        method = "rc4-md5";
    }

    if (timeout == NULL) {
        timeout = "60";
    }

#ifdef HAVE_SETRLIMIT
    /*
     * no need to check the return value here since we will show
     * the user an error message if setrlimit(2) fails
     */
    if (nofile > 1024) {
        if (verbose) {
            LOGI("setting NOFILE to %d", nofile);
        }
        set_nofile(nofile);
    }
#endif

    if (local_addr == NULL) {
        local_addr = "127.0.0.1";
    }

    if (pid_flags) {
        USE_SYSLOG(argv[0]);
        daemonize(pid_path);
    }

    if (auth) {
        LOGI("onetime authentication enabled");
    }

    // ignore SIGPIPE
    signal(SIGPIPE, SIG_IGN);
    signal(SIGABRT, SIG_IGN);
    signal(SIGINT, signal_cb);
    signal(SIGTERM, signal_cb);

    // Setup keys
    LOGI("initializing ciphers... %s", method);
    int m = enc_init(password, method);

    // Setup proxy context
    listen_ctx_t listen_ctx;
    listen_ctx.remote_num  = remote_num;
    listen_ctx.remote_addr = ss_malloc(sizeof(struct sockaddr *) * remote_num);
    for (int i = 0; i < remote_num; i++) {
        char *host = remote_addr[i].host;
        char *port = remote_addr[i].port == NULL ? remote_port :
                     remote_addr[i].port;
        struct sockaddr_storage *storage = ss_malloc(sizeof(struct sockaddr_storage));
        memset(storage, 0, sizeof(struct sockaddr_storage));
        if (get_sockaddr(host, port, storage, 1) == -1) {
            FATAL("failed to resolve the provided hostname");
        }
        listen_ctx.remote_addr[i] = (struct sockaddr *)storage;
    }
    listen_ctx.timeout = atoi(timeout);
    // SSR beg
    listen_ctx.protocol_name = protocol;
    listen_ctx.method = m;
    listen_ctx.obfs_name = obfs;
    listen_ctx.obfs_param = obfs_param;
    listen_ctx.list_protocol_global = malloc(sizeof(void *) * remote_num);
    listen_ctx.list_obfs_global = malloc(sizeof(void *) * remote_num);
    memset(listen_ctx.list_protocol_global, 0, sizeof(void *) * remote_num);
    memset(listen_ctx.list_obfs_global, 0, sizeof(void *) * remote_num);
    // SSR end
    listen_ctx.mptcp   = mptcp;

    struct ev_loop *loop = EV_DEFAULT;

    if (mode != UDP_ONLY) {
        // Setup socket
        int listenfd;
        listenfd = create_and_bind(local_addr, local_port);
        if (listenfd == -1) {
            FATAL("bind() error");
        }
        if (listen(listenfd, SOMAXCONN) == -1) {
            FATAL("listen() error");
        }
        setnonblocking(listenfd);

        listen_ctx.fd = listenfd;

        ev_io_init(&listen_ctx.io, accept_cb, listenfd, EV_READ);
        ev_io_start(loop, &listen_ctx.io);
    }

    // Setup UDP
    if (mode != TCP_ONLY) {
        LOGI("UDP relay enabled");
        init_udprelay(local_addr, local_port, listen_ctx.remote_addr[0],
                      get_sockaddr_len(listen_ctx.remote_addr[0]), mtu, m, auth, listen_ctx.timeout, NULL, protocol);
    }

    if (mode == UDP_ONLY) {
        LOGI("TCP relay disabled");
    }

    LOGI("listening at %s:%s", local_addr, local_port);

    // setuid
    if (user != NULL) {
        run_as(user);
    }

    ev_run(loop, 0);

    return 0;
}<|MERGE_RESOLUTION|>--- conflicted
+++ resolved
@@ -837,7 +837,6 @@
         return;
     }
 
-<<<<<<< HEAD
     // SSR beg
     remote->remote_index = index;
     server->obfs_plugin = new_obfs_class(listener->obfs_name);
@@ -878,16 +877,9 @@
         server->protocol_plugin->set_server_info(server->protocol, &_server_info);
     // SSR end
 
-    if (r == 0) {
-        if (verbose)
-            LOGI("connected immediately");
-        remote_send_cb(EV_A_ & remote->send_ctx->io, 0);
-    } else {
-        // listen to remote connected event
-        ev_io_start(EV_A_ & remote->send_ctx->io);
-        ev_timer_start(EV_A_ & remote->send_ctx->watcher);
-    }
-
+    // listen to remote connected event
+    ev_io_start(EV_A_ & remote->send_ctx->io);
+    ev_timer_start(EV_A_ & remote->send_ctx->watcher);
     if (verbose) {
         int port = ((struct sockaddr_in*)&destaddr)->sin_port;
         port = (uint16_t)(port >> 8 | port << 8);
@@ -896,12 +888,6 @@
 
     // listen to remote connected event
     ev_io_start(EV_A_ & remote->send_ctx->io);
-=======
-    // listen to remote connected event
-    ev_io_start(EV_A_ & remote->send_ctx->io);
-    ev_timer_start(EV_A_ & remote->send_ctx->watcher);
-    ev_io_start(EV_A_ & server->recv_ctx->io);
->>>>>>> d6c377df
 }
 
 void
