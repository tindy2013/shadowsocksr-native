/*
 * local.c - Setup a socks5 proxy through remote shadowsocks server
 *
 * Copyright (C) 2013 - 2015, Max Lv <max.c.lv@gmail.com>
 *
 * This file is part of the shadowsocks-libev.
 *
 * shadowsocks-libev is free software; you can redistribute it and/or modify
 * it under the terms of the GNU General Public License as published by
 * the Free Software Foundation; either version 3 of the License, or
 * (at your option) any later version.
 *
 * shadowsocks-libev is distributed in the hope that it will be useful,
 * but WITHOUT ANY WARRANTY; without even the implied warranty of
 * MERCHANTABILITY or FITNESS FOR A PARTICULAR PURPOSE. See the
 * GNU General Public License for more details.
 *
 * You should have received a copy of the GNU General Public License
 * along with shadowsocks-libev; see the file COPYING. If not, see
 * <http://www.gnu.org/licenses/>.
 */

#ifdef HAVE_CONFIG_H
#include "config.h"
#endif

#include <sys/stat.h>
#include <sys/types.h>
#include <fcntl.h>
#include <locale.h>
#include <signal.h>
#include <string.h>
#include <strings.h>
#include <unistd.h>
#include <getopt.h>

#ifndef __MINGW32__
#include <errno.h>
#include <arpa/inet.h>
#include <netdb.h>
#include <netinet/in.h>
#include <netinet/tcp.h>
#include <pthread.h>
#endif

#ifdef LIB_ONLY
#include <pthread.h>
#include "shadowsocks.h"
#endif

#if defined(HAVE_SYS_IOCTL_H) && defined(HAVE_NET_IF_H) && defined(__linux__)
#include <net/if.h>
#include <sys/ioctl.h>
#define SET_INTERFACE
#endif

#include <libcork/core.h>
#include <udns.h>

#ifdef __MINGW32__
#include "win32.h"
#endif

#include "netutils.h"
#include "utils.h"
#include "socks5.h"
#include "acl.h"
#include "local.h"

#ifndef EAGAIN
#define EAGAIN EWOULDBLOCK
#endif

#ifndef EWOULDBLOCK
#define EWOULDBLOCK EAGAIN
#endif

#ifndef BUF_SIZE
#define BUF_SIZE 2048
#endif

int verbose = 0;
#ifdef ANDROID
int vpn = 0;
uint64_t tx = 0;
uint64_t rx = 0;
ev_tstamp last = 0;
#endif

#include "obfs.c" // I don't want to modify makefile

static int acl = 0;
static int mode = TCP_ONLY;

static int fast_open = 0;
#ifdef HAVE_SETRLIMIT
#ifndef LIB_ONLY
static int nofile = 0;
#endif
#endif

static int auth = 0;

static void server_recv_cb(EV_P_ ev_io *w, int revents);
static void server_send_cb(EV_P_ ev_io *w, int revents);
static void remote_recv_cb(EV_P_ ev_io *w, int revents);
static void remote_send_cb(EV_P_ ev_io *w, int revents);
static void accept_cb(EV_P_ ev_io *w, int revents);
static void signal_cb(EV_P_ ev_signal *w, int revents);

static int create_and_bind(const char *addr, const char *port);
static struct remote * create_remote(struct listen_ctx *listener, struct sockaddr *addr);
static void free_remote(struct remote *remote);
static void close_and_free_remote(EV_P_ struct remote *remote);
static void free_server(struct server *server);
static void close_and_free_server(EV_P_ struct server *server);

static struct remote * new_remote(int fd, int timeout);
static struct server * new_server(int fd, int method);

static struct cork_dllist connections;

#ifndef __MINGW32__
int setnonblocking(int fd)
{
    int flags;
    if (-1 == (flags = fcntl(fd, F_GETFL, 0))) {
        flags = 0;
    }
    return fcntl(fd, F_SETFL, flags | O_NONBLOCK);
}
#endif

#ifdef SET_INTERFACE
int setinterface(int socket_fd, const char * interface_name)
{
    struct ifreq interface;
    memset(&interface, 0, sizeof(interface));
    strncpy(interface.ifr_name, interface_name, IFNAMSIZ);
    int res = setsockopt(socket_fd, SOL_SOCKET, SO_BINDTODEVICE, &interface,
                         sizeof(struct ifreq));
    return res;
}
#endif

int create_and_bind(const char *addr, const char *port)
{
    struct addrinfo hints;
    struct addrinfo *result, *rp;
    int s, listen_sock;

    memset(&hints, 0, sizeof(struct addrinfo));
    hints.ai_family = AF_UNSPEC;     /* Return IPv4 and IPv6 choices */
    hints.ai_socktype = SOCK_STREAM; /* We want a TCP socket */

    s = getaddrinfo(addr, port, &hints, &result);
    if (s != 0) {
        LOGI("getaddrinfo: %s", gai_strerror(s));
        return -1;
    }

    for (rp = result; rp != NULL; rp = rp->ai_next) {
        listen_sock = socket(rp->ai_family, rp->ai_socktype, rp->ai_protocol);
        if (listen_sock == -1) {
            continue;
        }

        int opt = 1;
        setsockopt(listen_sock, SOL_SOCKET, SO_REUSEADDR, &opt, sizeof(opt));
#ifdef SO_NOSIGPIPE
        setsockopt(listen_sock, SOL_SOCKET, SO_NOSIGPIPE, &opt, sizeof(opt));
#endif

        s = bind(listen_sock, rp->ai_addr, rp->ai_addrlen);
        if (s == 0) {
            /* We managed to bind successfully! */
            break;
        } else {
            ERROR("bind");
        }

        close(listen_sock);
    }

    if (rp == NULL) {
        LOGE("Could not bind");
        return -1;
    }

    freeaddrinfo(result);

    return listen_sock;
}

static void free_connections(struct ev_loop *loop)
{
    struct cork_dllist_item *curr;
    for (curr = cork_dllist_start(&connections);
         !cork_dllist_is_end(&connections, curr);
         curr = curr->next) {
        struct server *server = cork_container_of(curr, struct server, entries);
        struct remote *remote = server->remote;
        close_and_free_server(loop, server);
        close_and_free_remote(loop, remote);
    }
}

static void server_recv_cb(EV_P_ ev_io *w, int revents)
{
    struct server_ctx *server_recv_ctx = (struct server_ctx *)w;
    struct server *server = server_recv_ctx->server;
    struct remote *remote = server->remote;
    char *buf;

    if (remote == NULL) {
        buf = server->buf;
    } else {
        buf = remote->buf;
    }

    ssize_t r;

    r = recv(server->fd, buf, BUF_SIZE, 0);

    if (r == 0) {
        // connection closed
        close_and_free_remote(EV_A_ remote);
        close_and_free_server(EV_A_ server);
        return;
    } else if (r < 0) {
        if (errno == EAGAIN || errno == EWOULDBLOCK) {
            // no data
            // continue to wait for recv
            return;
        } else {
            ERROR("server_recv_cb_recv");
            close_and_free_remote(EV_A_ remote);
            close_and_free_server(EV_A_ server);
            return;
        }
    }

    while (1) {
        // local socks5 server
        if (server->stage == 5) {
            if (remote == NULL) {
                LOGE("invalid remote");
                close_and_free_server(EV_A_ server);
                return;
            }

            if (!remote->direct && remote->send_ctx->connected && auth) {
                remote->buf = ss_gen_hash(remote->buf, &r, &remote->counter, server->e_ctx, BUF_SIZE);
            }

            // insert shadowsocks header
            if (!remote->direct) {
<<<<<<< HEAD
                // SSR beg
                if (remote->server->protocol_plugin) {
                    obfs_class *protocol_plugin = remote->server->protocol_plugin;
                    if (protocol_plugin->client_pre_encrypt) {
                        r = protocol_plugin->client_pre_encrypt(remote->server->protocol, remote->buf, r);
                    }
                }
=======
#ifdef ANDROID
                tx += r;
#endif
>>>>>>> 99f4c9e5
                remote->buf = ss_encrypt(BUF_SIZE, remote->buf, &r,
                                         server->e_ctx);

                if (remote->buf == NULL) {
                    LOGE("server invalid password or cipher");
                    close_and_free_remote(EV_A_ remote);
                    close_and_free_server(EV_A_ server);
                    return;
                }

                if (remote->server->obfs_plugin) {
                    obfs_class *obfs_plugin = remote->server->obfs_plugin;
                    if (obfs_plugin->client_encode) {
                        r = obfs_plugin->client_encode(remote->server->obfs, remote->buf, r);
                    }
                }
                // SSR end
            }

            if (!remote->send_ctx->connected) {

#ifdef ANDROID
                if (vpn) {
                    if (protect_socket(remote->fd) == -1) {
                        ERROR("protect_socket");
                        close_and_free_remote(EV_A_ remote);
                        close_and_free_server(EV_A_ server);
                        return;
                    }
                }
#endif

                remote->buf_idx = 0;
                remote->buf_len = r;

                if (!fast_open || remote->direct) {
                    // connecting, wait until connected
                    connect(remote->fd, (struct sockaddr *)&(remote->addr), remote->addr_len);

                    // wait on remote connected event
                    ev_io_stop(EV_A_ & server_recv_ctx->io);
                    ev_io_start(EV_A_ & remote->send_ctx->io);
                    ev_timer_start(EV_A_ & remote->send_ctx->watcher);
                } else {
#ifdef TCP_FASTOPEN
                    int s = sendto(remote->fd, remote->buf, r, MSG_FASTOPEN,
                                   (struct sockaddr *)&(remote->addr), remote->addr_len);
                    if (s == -1) {
                        if (errno == EINPROGRESS) {
                            // in progress, wait until connected
                            remote->buf_idx = 0;
                            remote->buf_len = r;
                            ev_io_stop(EV_A_ & server_recv_ctx->io);
                            ev_io_start(EV_A_ & remote->send_ctx->io);
                            return;
                        } else {
                            ERROR("sendto");
                            if (errno == ENOTCONN) {
                                LOGE(
                                    "fast open is not supported on this platform");
                                // just turn it off
                                fast_open = 0;
                            }
                            close_and_free_remote(EV_A_ remote);
                            close_and_free_server(EV_A_ server);
                            return;
                        }
                    } else if (s < r) {
                        remote->buf_len = r - s;
                        remote->buf_idx = s;
                    }

                    // Just connected
                    remote->send_ctx->connected = 1;
                    ev_timer_stop(EV_A_ & remote->send_ctx->watcher);
                    ev_io_start(EV_A_ & remote->recv_ctx->io);
#else
                    // if TCP_FASTOPEN is not defined, fast_open will always be 0
                    LOGE("can't come here");
                    exit(1);
#endif
                }
            } else {
                int s = send(remote->fd, remote->buf, r, 0);
                if (s == -1) {
                    if (errno == EAGAIN || errno == EWOULDBLOCK) {
                        // no data, wait for send
                        remote->buf_idx = 0;
                        remote->buf_len = r;
                        ev_io_stop(EV_A_ & server_recv_ctx->io);
                        ev_io_start(EV_A_ & remote->send_ctx->io);
                        return;
                    } else {
                        ERROR("server_recv_cb_send");
                        close_and_free_remote(EV_A_ remote);
                        close_and_free_server(EV_A_ server);
                        return;
                    }
                } else if (s < r) {
                    remote->buf_len = r - s;
                    remote->buf_idx = s;
                    ev_io_stop(EV_A_ & server_recv_ctx->io);
                    ev_io_start(EV_A_ & remote->send_ctx->io);
                    return;
                }
            }

            // all processed
            return;
        } else if (server->stage == 0) {
            struct method_select_response response;
            response.ver = SVERSION;
            response.method = 0;
            char *send_buf = (char *)&response;
            send(server->fd, send_buf, sizeof(response), 0);
            server->stage = 1;

            int off = (buf[1] & 0xff) + 2;
            if (buf[0] == 0x05 && off < r) {
                memmove(buf, buf + off, r - off);
                r -= off;
                continue;
            }

            return;
        } else if (server->stage == 1) {
            struct socks5_request *request = (struct socks5_request *)buf;

            struct sockaddr_in sock_addr;
            memset(&sock_addr, 0, sizeof(sock_addr));

            int udp_assc = 0;

            if (mode != TCP_ONLY && request->cmd == 3) {
                udp_assc = 1;
                socklen_t addr_len = sizeof(sock_addr);
                getsockname(server->fd, (struct sockaddr *)&sock_addr,
                            &addr_len);
                if (verbose) {
                    LOGI("udp assc request accepted");
                }
            } else if (request->cmd != 1) {
                LOGE("unsupported cmd: %d", request->cmd);
                struct socks5_response response;
                response.ver = SVERSION;
                response.rep = CMD_NOT_SUPPORTED;
                response.rsv = 0;
                response.atyp = 1;
                char *send_buf = (char *)&response;
                send(server->fd, send_buf, 4, 0);
                close_and_free_remote(EV_A_ remote);
                close_and_free_server(EV_A_ server);
                return;
            } else {
                char host[256], port[16];
                char ss_addr_to_send[320];

                ssize_t addr_len = 0;
                ss_addr_to_send[addr_len++] = request->atyp;

                // get remote addr and port
                if (request->atyp == 1) {
                    // IP V4
                    size_t in_addr_len = sizeof(struct in_addr);
                    memcpy(ss_addr_to_send + addr_len, buf + 4, in_addr_len + 2);
                    addr_len += in_addr_len + 2;

                    if (acl || verbose) {
                        uint16_t p =
                            ntohs(*(uint16_t *)(buf + 4 + in_addr_len));
                        dns_ntop(AF_INET, (const void *)(buf + 4),
                                 host, INET_ADDRSTRLEN);
                        sprintf(port, "%d", p);
                    }
                } else if (request->atyp == 3) {
                    // Domain name
                    uint8_t name_len = *(uint8_t *)(buf + 4);
                    ss_addr_to_send[addr_len++] = name_len;
                    memcpy(ss_addr_to_send + addr_len, buf + 4 + 1, name_len + 2);
                    addr_len += name_len + 2;

                    if (acl || verbose) {
                        uint16_t p =
                            ntohs(*(uint16_t *)(buf + 4 + 1 + name_len));
                        memcpy(host, buf + 4 + 1, name_len);
                        host[name_len] = '\0';
                        sprintf(port, "%d", p);
                    }
                } else if (request->atyp == 4) {
                    // IP V6
                    size_t in6_addr_len = sizeof(struct in6_addr);
                    memcpy(ss_addr_to_send + addr_len, buf + 4, in6_addr_len + 2);
                    addr_len += in6_addr_len + 2;

                    if (acl || verbose) {
                        uint16_t p =
                            ntohs(*(uint16_t *)(buf + 4 + in6_addr_len));
                        dns_ntop(AF_INET6, (const void *)(buf + 4),
                                 host, INET6_ADDRSTRLEN);
                        sprintf(port, "%d", p);
                    }
                } else {
                    LOGE("unsupported addrtype: %d", request->atyp);
                    close_and_free_remote(EV_A_ remote);
                    close_and_free_server(EV_A_ server);
                    return;
                }

                server->stage = 5;

                r -= (3 + addr_len);
                buf += (3 + addr_len);

                if (verbose) {
                    LOGI("connect to %s:%s", host, port);
                }

                if ((acl && (request->atyp == 1 || request->atyp == 4) && acl_contains_ip(host))) {
                    if (verbose) {
                        LOGI("bypass %s:%s", host, port);
                    }
                    struct sockaddr_storage storage;
                    memset(&storage, 0, sizeof(struct sockaddr_storage));
                    if (get_sockaddr(host, port, &storage, 0) != -1) {
                        remote = create_remote(server->listener, (struct sockaddr *)&storage);
                        remote->direct = 1;
                    }
                } else {
                    remote = create_remote(server->listener, NULL);
                }

                if (remote == NULL) {
                    LOGE("invalid remote addr");
                    close_and_free_server(EV_A_ server);
                    return;
                }

                // SSR beg
                if (server->listener->obfs_global == NULL && server->obfs_plugin) {
                    server->listener->obfs_global = server->obfs_plugin->init_data();
                }
                if (server->listener->protocol_global == NULL && server->protocol_plugin) {
                    server->listener->protocol_global = server->protocol_plugin->init_data();
                }

                server_info _server_info;
                memset(&_server_info, 0, sizeof(server_info));
                strcpy(_server_info.host, inet_ntoa(((struct sockaddr_in*)&remote->addr)->sin_addr));
                _server_info.port = ((struct sockaddr_in*)&remote->addr)->sin_port;
                _server_info.port = _server_info.port >> 8 | _server_info.port << 8;
                _server_info.param = server->listener->obfs_param;
                _server_info.g_data = server->listener->obfs_global;
                _server_info.tcp_mss = 1440;

                if (server->obfs_plugin)
                    server->obfs_plugin->set_server_info(server->obfs, &_server_info);

                _server_info.param = NULL;
                _server_info.g_data = server->listener->protocol_global;

                if (server->protocol_plugin)
                    server->protocol_plugin->set_server_info(server->protocol, &_server_info);
                // SSR end

                if (!remote->direct) {
                    if (auth) {
                        ss_addr_to_send[0] |= ONETIMEAUTH_FLAG;
                        ss_onetimeauth(ss_addr_to_send + addr_len, ss_addr_to_send, addr_len, server->e_ctx->evp.iv);
                        addr_len += ONETIMEAUTH_BYTES;
                    }

                    memcpy(remote->buf, ss_addr_to_send, addr_len);

                    if (r > 0) {
                        if (auth) {
                            buf = ss_gen_hash(buf, &r, &remote->counter, server->e_ctx, BUF_SIZE);
                        }
                        memcpy(remote->buf + addr_len, buf, r);
                    }
                    r += addr_len;
                } else {
                    if (r > 0) {
                        memcpy(remote->buf, buf, r);
                    }
                }

                server->remote = remote;
                remote->server = server;
            }

            // Fake reply
            struct socks5_response response;
            response.ver = SVERSION;
            response.rep = 0;
            response.rsv = 0;
            response.atyp = 1;

            memcpy(server->buf, &response, sizeof(struct socks5_response));
            memcpy(server->buf + sizeof(struct socks5_response),
                   &sock_addr.sin_addr, sizeof(sock_addr.sin_addr));
            memcpy(server->buf + sizeof(struct socks5_response) +
                   sizeof(sock_addr.sin_addr),
                   &sock_addr.sin_port, sizeof(sock_addr.sin_port));

            int reply_size = sizeof(struct socks5_response) +
                             sizeof(sock_addr.sin_addr) +
                             sizeof(sock_addr.sin_port);
            int s = send(server->fd, server->buf, reply_size, 0);
            if (s < reply_size) {
                LOGE("failed to send fake reply");
                close_and_free_remote(EV_A_ remote);
                close_and_free_server(EV_A_ server);
                return;
            }

            if (udp_assc) {
                close_and_free_remote(EV_A_ remote);
                close_and_free_server(EV_A_ server);
                return;
            }
        }
    }
}

static void server_send_cb(EV_P_ ev_io *w, int revents)
{
    struct server_ctx *server_send_ctx = (struct server_ctx *)w;
    struct server *server = server_send_ctx->server;
    struct remote *remote = server->remote;
    if (server->buf_len == 0) {
        // close and free
        close_and_free_remote(EV_A_ remote);
        close_and_free_server(EV_A_ server);
        return;
    } else {
        // has data to send
        ssize_t s = send(server->fd, server->buf + server->buf_idx,
                         server->buf_len, 0);
        if (s < 0) {
            if (errno != EAGAIN && errno != EWOULDBLOCK) {
                ERROR("server_send_cb_send");
                close_and_free_remote(EV_A_ remote);
                close_and_free_server(EV_A_ server);
            }
            return;
        } else if (s < server->buf_len) {
            // partly sent, move memory, wait for the next time to send
            server->buf_len -= s;
            server->buf_idx += s;
            return;
        } else {
            // all sent out, wait for reading
            server->buf_len = 0;
            server->buf_idx = 0;
            ev_io_stop(EV_A_ & server_send_ctx->io);
            ev_io_start(EV_A_ & remote->recv_ctx->io);
            return;
        }
    }

}

#ifdef ANDROID
static void stat_update_cb(struct ev_loop *loop)
{
    ev_tstamp now = ev_now(loop);
    if (now - last > 1.0) {
        send_traffic_stat(tx, rx);
        last = now;
    }
}
#endif

static void remote_timeout_cb(EV_P_ ev_timer *watcher, int revents)
{
    struct remote_ctx *remote_ctx = (struct remote_ctx *)(((void *)watcher)
                                                          - sizeof(ev_io));
    struct remote *remote = remote_ctx->remote;
    struct server *server = remote->server;

    if (verbose) {
        LOGI("TCP connection timeout");
    }

    close_and_free_remote(EV_A_ remote);
    close_and_free_server(EV_A_ server);
}

static void remote_recv_cb(EV_P_ ev_io *w, int revents)
{
    struct remote_ctx *remote_recv_ctx = (struct remote_ctx *)w;
    struct remote *remote = remote_recv_ctx->remote;
    struct server *server = remote->server;

    ev_timer_again(EV_A_ & remote->recv_ctx->watcher);

#ifdef ANDROID
    stat_update_cb(loop);
#endif

    ssize_t r = recv(remote->fd, server->buf, BUF_SIZE, 0);

    if (r == 0) {
        // connection closed
        close_and_free_remote(EV_A_ remote);
        close_and_free_server(EV_A_ server);
        return;
    } else if (r < 0) {
        if (errno == EAGAIN || errno == EWOULDBLOCK) {
            // no data
            // continue to wait for recv
            return;
        } else {
            ERROR("remote_recv_cb_recv");
            close_and_free_remote(EV_A_ remote);
            close_and_free_server(EV_A_ server);
            return;
        }
    }

    if (!remote->direct) {
<<<<<<< HEAD
        // SSR beg
        if (remote->server->obfs_plugin) {
            obfs_class *obfs_plugin = remote->server->obfs_plugin;
            if (obfs_plugin->client_decode) {
                int needsendback;
                r = obfs_plugin->client_decode(remote->server->obfs, server->buf, r, &needsendback);
            }
        }
        if ( r == 0 )
            return;
=======
#ifdef ANDROID
        rx += r;
#endif
>>>>>>> 99f4c9e5
        server->buf = ss_decrypt(BUF_SIZE, server->buf, &r, server->d_ctx);
        if (server->buf == NULL) {
            LOGE("remote invalid password or cipher");
            close_and_free_remote(EV_A_ remote);
            close_and_free_server(EV_A_ server);
            return;
        }
        if (remote->server->protocol_plugin) {
            obfs_class *protocol_plugin = remote->server->protocol_plugin;
            if (protocol_plugin->client_post_decrypt) {
                r = protocol_plugin->client_post_decrypt(remote->server->protocol, server->buf, r);
            }
        }
        // SSR end
    }

    int s = send(server->fd, server->buf, r, 0);

    if (s == -1) {
        if (errno == EAGAIN || errno == EWOULDBLOCK) {
            // no data, wait for send
            server->buf_len = r;
            server->buf_idx = 0;
            ev_io_stop(EV_A_ & remote_recv_ctx->io);
            ev_io_start(EV_A_ & server->send_ctx->io);
            return;
        } else {
            ERROR("remote_recv_cb_send");
            close_and_free_remote(EV_A_ remote);
            close_and_free_server(EV_A_ server);
            return;
        }
    } else if (s < r) {
        server->buf_len = r - s;
        server->buf_idx = s;
        ev_io_stop(EV_A_ & remote_recv_ctx->io);
        ev_io_start(EV_A_ & server->send_ctx->io);
        return;
    }
}

static void remote_send_cb(EV_P_ ev_io *w, int revents)
{
    struct remote_ctx *remote_send_ctx = (struct remote_ctx *)w;
    struct remote *remote = remote_send_ctx->remote;
    struct server *server = remote->server;

    if (!remote_send_ctx->connected) {
        struct sockaddr_storage addr;
        socklen_t len = sizeof addr;
        int r = getpeername(remote->fd, (struct sockaddr *)&addr, &len);
        if (r == 0) {
            remote_send_ctx->connected = 1;
            ev_timer_stop(EV_A_ & remote_send_ctx->watcher);
            ev_timer_start(EV_A_ & remote->recv_ctx->watcher);
            ev_io_start(EV_A_ & remote->recv_ctx->io);

            // no need to send any data
            if (remote->buf_len == 0) {
                ev_io_stop(EV_A_ & remote_send_ctx->io);
                ev_io_start(EV_A_ & server->recv_ctx->io);
                return;
            }
        } else {
            // not connected
            ERROR("getpeername");
            close_and_free_remote(EV_A_ remote);
            close_and_free_server(EV_A_ server);
            return;
        }
    }

    if (remote->buf_len == 0) {
        // close and free
        close_and_free_remote(EV_A_ remote);
        close_and_free_server(EV_A_ server);
        return;
    } else {
        // has data to send
        ssize_t s = send(remote->fd, remote->buf + remote->buf_idx,
                         remote->buf_len, 0);
        if (s < 0) {
            if (errno != EAGAIN && errno != EWOULDBLOCK) {
                ERROR("remote_send_cb_send");
                // close and free
                close_and_free_remote(EV_A_ remote);
                close_and_free_server(EV_A_ server);
            }
            return;
        } else if (s < remote->buf_len) {
            // partly sent, move memory, wait for the next time to send
            remote->buf_len -= s;
            remote->buf_idx += s;
            return;
        } else {
            // all sent out, wait for reading
            remote->buf_len = 0;
            remote->buf_idx = 0;
            ev_io_stop(EV_A_ & remote_send_ctx->io);
            ev_io_start(EV_A_ & server->recv_ctx->io);
        }
    }
}

static struct remote * new_remote(int fd, int timeout)
{
    struct remote *remote;
    remote = malloc(sizeof(struct remote));

    memset(remote, 0, sizeof(struct remote));

    remote->buf = malloc(BUF_SIZE * 2);
    remote->recv_ctx = malloc(sizeof(struct remote_ctx));
    remote->send_ctx = malloc(sizeof(struct remote_ctx));
    remote->recv_ctx->connected = 0;
    remote->send_ctx->connected = 0;
    remote->fd = fd;
    ev_io_init(&remote->recv_ctx->io, remote_recv_cb, fd, EV_READ);
    ev_io_init(&remote->send_ctx->io, remote_send_cb, fd, EV_WRITE);
    ev_timer_init(&remote->send_ctx->watcher, remote_timeout_cb,
                  min(MAX_CONNECT_TIMEOUT, timeout), 0);
    ev_timer_init(&remote->recv_ctx->watcher, remote_timeout_cb,
                  min(MAX_CONNECT_TIMEOUT, timeout), timeout);
    remote->recv_ctx->remote = remote;
    remote->send_ctx->remote = remote;
    return remote;
}

static void free_remote(struct remote *remote)
{
    if (remote->server != NULL) {
        remote->server->remote = NULL;
    }
    if (remote->buf != NULL) {
        free(remote->buf);
    }
    free(remote->recv_ctx);
    free(remote->send_ctx);
    free(remote);
}

static void close_and_free_remote(EV_P_ struct remote *remote)
{
    if (remote != NULL) {
        ev_timer_stop(EV_A_ & remote->send_ctx->watcher);
        ev_timer_stop(EV_A_ & remote->recv_ctx->watcher);
        ev_io_stop(EV_A_ & remote->send_ctx->io);
        ev_io_stop(EV_A_ & remote->recv_ctx->io);
        close(remote->fd);
        free_remote(remote);
    }
}

static struct server * new_server(int fd, int method)
{
    struct server *server;
    server = malloc(sizeof(struct server));

    memset(server, 0, sizeof(struct server));

    server->buf = malloc(BUF_SIZE * 2);
    server->recv_ctx = malloc(sizeof(struct server_ctx));
    server->send_ctx = malloc(sizeof(struct server_ctx));
    server->recv_ctx->connected = 0;
    server->send_ctx->connected = 0;
    server->fd = fd;
    ev_io_init(&server->recv_ctx->io, server_recv_cb, fd, EV_READ);
    ev_io_init(&server->send_ctx->io, server_send_cb, fd, EV_WRITE);
    server->recv_ctx->server = server;
    server->send_ctx->server = server;
    if (method) {
        server->e_ctx = malloc(sizeof(struct enc_ctx));
        server->d_ctx = malloc(sizeof(struct enc_ctx));
        enc_ctx_init(method, server->e_ctx, 1);
        enc_ctx_init(method, server->d_ctx, 0);
    } else {
        server->e_ctx = NULL;
        server->d_ctx = NULL;
    }

    cork_dllist_add(&connections, &server->entries);

    return server;
}

static void free_server(struct server *server)
{
    cork_dllist_remove(&server->entries);

    if (server->remote != NULL) {
        server->remote->server = NULL;
    }
    if (server->e_ctx != NULL) {
        cipher_context_release(&server->e_ctx->evp);
        free(server->e_ctx);
    }
    if (server->d_ctx != NULL) {
        cipher_context_release(&server->d_ctx->evp);
        free(server->d_ctx);
    }
    if (server->buf != NULL) {
        free(server->buf);
    }
    // SSR beg
    if (server->obfs_plugin) {
        server->obfs_plugin->dispose(server->obfs);
        server->obfs = NULL;
        free_obfs_class(server->obfs_plugin);
        server->obfs_plugin = NULL;
    }
    if (server->protocol_plugin) {
        server->protocol_plugin->dispose(server->protocol);
        server->protocol = NULL;
        free_obfs_class(server->protocol_plugin);
        server->protocol_plugin = NULL;
    }
    // SSR end
    free(server->recv_ctx);
    free(server->send_ctx);
    free(server);
}

static void close_and_free_server(EV_P_ struct server *server)
{
    if (server != NULL) {
        ev_io_stop(EV_A_ & server->send_ctx->io);
        ev_io_stop(EV_A_ & server->recv_ctx->io);
        close(server->fd);
        free_server(server);
    }
}

static struct remote * create_remote(struct listen_ctx *listener,
                                     struct sockaddr *addr)
{
    struct sockaddr *remote_addr;

    int index = rand() % listener->remote_num;
    if (addr == NULL) {
        remote_addr = listener->remote_addr[index];
    } else {
        remote_addr = addr;
    }

    int remotefd = socket(remote_addr->sa_family, SOCK_STREAM, IPPROTO_TCP);

    if (remotefd < 0) {
        ERROR("socket");
        return NULL;
    }

    int opt = 1;
    setsockopt(remotefd, SOL_TCP, TCP_NODELAY, &opt, sizeof(opt));
#ifdef SO_NOSIGPIPE
    setsockopt(remotefd, SOL_SOCKET, SO_NOSIGPIPE, &opt, sizeof(opt));
#endif

    // Setup
    setnonblocking(remotefd);
#ifdef SET_INTERFACE
    if (listener->iface) {
        setinterface(remotefd, listener->iface);
    }
#endif

    struct remote *remote = new_remote(remotefd, listener->timeout);
    remote->addr_len = get_sockaddr_len(remote_addr);
    memcpy(&(remote->addr), remote_addr, remote->addr_len);

    return remote;
}

static void signal_cb(EV_P_ ev_signal *w, int revents)
{
    if (revents & EV_SIGNAL) {
        switch (w->signum) {
        case SIGINT:
        case SIGTERM:
            ev_unloop(EV_A_ EVUNLOOP_ALL);
        }
    }
}

void accept_cb(EV_P_ ev_io *w, int revents)
{
    struct listen_ctx *listener = (struct listen_ctx *)w;
    int serverfd = accept(listener->fd, NULL, NULL);
    if (serverfd == -1) {
        ERROR("accept");
        return;
    }
    setnonblocking(serverfd);
    int opt = 1;
    setsockopt(serverfd, SOL_TCP, TCP_NODELAY, &opt, sizeof(opt));
#ifdef SO_NOSIGPIPE
    setsockopt(serverfd, SOL_SOCKET, SO_NOSIGPIPE, &opt, sizeof(opt));
#endif

    struct server *server = new_server(serverfd, listener->method);
    server->listener = listener;
    // SSR beg
    server->obfs_plugin = new_obfs_class(listener->obfs_name);
    if (server->obfs_plugin) {
        server->obfs = server->obfs_plugin->new_obfs();
    }
    server->protocol_plugin = new_obfs_class(listener->protocol_name);
    if (server->protocol_plugin) {
        server->protocol = server->protocol_plugin->new_obfs();
    }
    // SSR end

    ev_io_start(EV_A_ & server->recv_ctx->io);
}

#ifndef LIB_ONLY
int main(int argc, char **argv)
{

    int i, c;
    int pid_flags = 0;
    char *user = NULL;
    char *local_port = NULL;
    char *local_addr = NULL;
    char *password = NULL;
    char *timeout = NULL;
    char *protocol = NULL; // SSR
    char *method = NULL;
    char *obfs = NULL; // SSR
    char *obfs_param = NULL; // SSR
    char *pid_path = NULL;
    char *conf_path = NULL;
    char *iface = NULL;

    srand(time(NULL));

    int remote_num = 0;
    ss_addr_t remote_addr[MAX_REMOTE_NUM];
    char *remote_port = NULL;

    int option_index = 0;
    static struct option long_options[] =
    {
        { "fast-open", no_argument,       0, 0 },
        { "acl",       required_argument, 0, 0 },
        { 0,           0,                 0, 0 }
    };

    opterr = 0;

    USE_TTY();

#ifdef ANDROID
    while ((c = getopt_long(argc, argv, "f:s:p:l:k:t:m:i:c:b:a:P:o:M:uvVA", // SSR
                            long_options, &option_index)) != -1) {
#else
    while ((c = getopt_long(argc, argv, "f:s:p:l:k:t:m:i:c:b:a:P:o:M:uvA", // SSR
                            long_options, &option_index)) != -1) {
#endif
        switch (c) {
        case 0:
            if (option_index == 0) {
                fast_open = 1;
            } else if (option_index == 1) {
                LOGI("initialize acl...");
                acl = !init_acl(optarg);
            }
            break;
        case 's':
            if (remote_num < MAX_REMOTE_NUM) {
                remote_addr[remote_num].host = optarg;
                remote_addr[remote_num++].port = NULL;
            }
            break;
        case 'p':
            remote_port = optarg;
            break;
        case 'l':
            local_port = optarg;
            break;
        case 'k':
            password = optarg;
            break;
        case 'f':
            pid_flags = 1;
            pid_path = optarg;
            break;
        case 't':
            timeout = optarg;
            break;
        // SSR beg
        case 'P':
            protocol = optarg;
            break;
        case 'm':
            method = optarg;
            break;
        case 'o':
            obfs = optarg;
            break;
        case 'M':
            obfs_param = optarg;
            break;
        // SSR end
        case 'c':
            conf_path = optarg;
            break;
        case 'i':
            iface = optarg;
            break;
        case 'b':
            local_addr = optarg;
            break;
        case 'a':
            user = optarg;
            break;
        case 'u':
            mode = TCP_AND_UDP;
            break;
        case 'v':
            verbose = 1;
            break;
        case 'A':
            auth = 1;
            break;
#ifdef ANDROID
        case 'V':
            vpn = 1;
            break;
#endif
        }
    }

    if (opterr) {
        usage();
        exit(EXIT_FAILURE);
    }

    if (argc == 1) {
        if (conf_path == NULL) {
            conf_path = DEFAULT_CONF_PATH;
        }
    }
    if (conf_path != NULL) {
        jconf_t *conf = read_jconf(conf_path);
        if (remote_num == 0) {
            remote_num = conf->remote_num;
            for (i = 0; i < remote_num; i++) {
                remote_addr[i] = conf->remote_addr[i];
            }
        }
        if (remote_port == NULL) {
            remote_port = conf->remote_port;
        }
        if (local_addr == NULL) {
            local_addr = conf->local_addr;
        }
        if (local_port == NULL) {
            local_port = conf->local_port;
        }
        if (password == NULL) {
            password = conf->password;
        }
        // SSR beg
        if (protocol == NULL) {
            protocol = conf->protocol;
            LOGI("protocol %s", protocol);
        }
        if (method == NULL) {
            method = conf->method;
            LOGI("method %s", method);
        }
        if (obfs == NULL) {
            obfs = conf->obfs;
            LOGI("obfs %s", obfs);
        }
        if (obfs_param == NULL) {
            obfs_param = conf->obfs_param;
            LOGI("obfs_param %s", obfs_param);
        }
        // SSR end
        if (timeout == NULL) {
            timeout = conf->timeout;
        }
        if (auth == 0) {
            auth = conf->auth;
        }
        if (fast_open == 0) {
            fast_open = conf->fast_open;
        }
#ifdef HAVE_SETRLIMIT
        if (nofile == 0) {
            nofile = conf->nofile;
        }
        /*
         * no need to check the return value here since we will show
         * the user an error message if setrlimit(2) fails
         */
        if (nofile) {
            if (verbose) {
                LOGI("setting NOFILE to %d", nofile);
            }
            set_nofile(nofile);
        }
#endif
    }

    if (remote_num == 0 || remote_port == NULL ||
        local_port == NULL || password == NULL) {
        usage();
        exit(EXIT_FAILURE);
    }

    if (timeout == NULL) {
        timeout = "60";
    }

    if (local_addr == NULL) {
        local_addr = "127.0.0.1";
    }

    if (pid_flags) {
        USE_SYSLOG(argv[0]);
        daemonize(pid_path);
    }

    if (fast_open == 1) {
#ifdef TCP_FASTOPEN
        LOGI("using tcp fast open");
#else
        LOGE("tcp fast open is not supported by this environment");
#endif
    }

    if (auth) {
        LOGI("onetime authentication enabled");
    }

#ifdef __MINGW32__
    winsock_init();
#else
    // ignore SIGPIPE
    signal(SIGPIPE, SIG_IGN);
    signal(SIGABRT, SIG_IGN);
#endif

    struct ev_signal sigint_watcher;
    struct ev_signal sigterm_watcher;
    ev_signal_init(&sigint_watcher, signal_cb, SIGINT);
    ev_signal_init(&sigterm_watcher, signal_cb, SIGTERM);
    ev_signal_start(EV_DEFAULT, &sigint_watcher);
    ev_signal_start(EV_DEFAULT, &sigterm_watcher);

    // Setup keys
    LOGI("initialize ciphers... %s", method);
    int m = enc_init(password, method);

    // Setup proxy context
    struct listen_ctx listen_ctx;
    listen_ctx.remote_num = remote_num;
    listen_ctx.remote_addr = malloc(sizeof(struct sockaddr *) * remote_num);
    for (i = 0; i < remote_num; i++) {
        char *host = remote_addr[i].host;
        char *port = remote_addr[i].port == NULL ? remote_port :
                     remote_addr[i].port;
        struct sockaddr_storage *storage = malloc(sizeof(struct sockaddr_storage));
        memset(storage, 0, sizeof(struct sockaddr_storage));
        if (get_sockaddr(host, port, storage, 1) == -1) {
            FATAL("failed to resolve the provided hostname");
        }
        listen_ctx.remote_addr[i] = (struct sockaddr *)storage;
    }
    listen_ctx.timeout = atoi(timeout);
    listen_ctx.iface = iface;
    // SSR beg
    listen_ctx.protocol_name = protocol;
    listen_ctx.method = m;
    listen_ctx.obfs_name = obfs;
    listen_ctx.obfs_param = obfs_param;
    listen_ctx.protocol_global = NULL;
    listen_ctx.obfs_global = NULL;
    // SSR end

    struct ev_loop *loop = EV_DEFAULT;

    // Setup socket
    int listenfd;
    listenfd = create_and_bind(local_addr, local_port);
    if (listenfd < 0) {
        FATAL("bind() error");
    }
    if (listen(listenfd, SOMAXCONN) == -1) {
        FATAL("listen() error");
    }
    setnonblocking(listenfd);

    listen_ctx.fd = listenfd;

    ev_io_init(&listen_ctx.io, accept_cb, listenfd, EV_READ);
    ev_io_start(loop, &listen_ctx.io);

    // Setup UDP
    if (mode != TCP_ONLY) {
        LOGI("udprelay enabled");
        init_udprelay(local_addr, local_port, listen_ctx.remote_addr[0],
                      get_sockaddr_len(listen_ctx.remote_addr[0]), m, auth, listen_ctx.timeout, iface);
    }

    LOGI("listening at %s:%s", local_addr, local_port);

    // setuid
    if (user != NULL) {
        run_as(user);
    }

    // Init connections
    cork_dllist_init(&connections);

    // Enter the loop
    ev_run(loop, 0);

    if (verbose) {
        LOGI("closed gracefully");
    }

    // Clean up

    ev_io_stop(loop, &listen_ctx.io);
    free_connections(loop);

    if (mode != TCP_ONLY) {
        free_udprelay();
    }

    for (i = 0; i < remote_num; i++) {
        free(listen_ctx.remote_addr[i]);
    }
    free(listen_ctx.remote_addr);

#ifdef __MINGW32__
    winsock_cleanup();
#endif

    ev_signal_stop(EV_DEFAULT, &sigint_watcher);
    ev_signal_stop(EV_DEFAULT, &sigterm_watcher);

    return 0;
}

#else

int start_ss_local_server(profile_t profile)
{
    srand(time(NULL));

    char *remote_host = profile.remote_host;
    char *local_addr = profile.local_addr;
    char *method = profile.method;
    char *password = profile.password;
    char *log = profile.log;
    int remote_port = profile.remote_port;
    int local_port = profile.local_port;
    int timeout = profile.timeout;

    mode = profile.mode;
    fast_open = profile.fast_open;
    verbose = profile.verbose;

    char local_port_str[16];
    char remote_port_str[16];
    sprintf(local_port_str, "%d", local_port);
    sprintf(remote_port_str, "%d", remote_port);

    USE_LOGFILE(log);

    if (profile.acl != NULL) {
        acl = !init_acl(profile.acl);
    }

    if (local_addr == NULL) {
        local_addr = "127.0.0.1";
    }

#ifdef __MINGW32__
    winsock_init();
#else
    // ignore SIGPIPE
    signal(SIGPIPE, SIG_IGN);
    signal(SIGABRT, SIG_IGN);
#endif

    struct ev_signal sigint_watcher;
    struct ev_signal sigterm_watcher;
    ev_signal_init(&sigint_watcher, signal_cb, SIGINT);
    ev_signal_init(&sigterm_watcher, signal_cb, SIGTERM);
    ev_signal_start(EV_DEFAULT, &sigint_watcher);
    ev_signal_start(EV_DEFAULT, &sigterm_watcher);

    // Setup keys
    LOGI("initialize ciphers... %s", method);
    int m = enc_init(password, method);

    struct sockaddr_storage *storage = malloc(sizeof(struct sockaddr_storage));
    memset(storage, 0, sizeof(struct sockaddr_storage));
    if (get_sockaddr(remote_host, remote_port_str, storage, 1) == -1) {
        return -1;
    }

    // Setup proxy context
    struct ev_loop *loop = EV_DEFAULT;
    struct listen_ctx listen_ctx;

    listen_ctx.remote_num = 1;
    listen_ctx.remote_addr = malloc(sizeof(struct sockaddr *));
    listen_ctx.remote_addr[0] = (struct sockaddr *)storage;
    listen_ctx.timeout = timeout;
    listen_ctx.method = m;
    listen_ctx.iface = NULL;

    // Setup socket
    int listenfd;
    listenfd = create_and_bind(local_addr, local_port_str);
    if (listenfd < 0) {
        ERROR("bind()");
        return -1;
    }
    if (listen(listenfd, SOMAXCONN) == -1) {
        ERROR("listen()");
        return -1;
    }
    setnonblocking(listenfd);

    listen_ctx.fd = listenfd;

    ev_io_init(&listen_ctx.io, accept_cb, listenfd, EV_READ);
    ev_io_start(loop, &listen_ctx.io);

    // Setup UDP
    if (mode != TCP_ONLY) {
        LOGI("udprelay enabled");
        struct sockaddr *addr = (struct sockaddr *)storage;
        init_udprelay(local_addr, local_port_str, addr,
                      get_sockaddr_len(addr), m, auth, timeout, NULL);
    }

    LOGI("listening at %s:%s", local_addr, local_port_str);

    // Init connections
    cork_dllist_init(&connections);

    // Enter the loop
    ev_run(loop, 0);

    if (verbose) {
        LOGI("closed gracefully");
    }

    // Clean up
    if (mode != TCP_ONLY) {
        free_udprelay();
    }

    ev_io_stop(loop, &listen_ctx.io);
    free_connections(loop);
    close(listen_ctx.fd);

    free(listen_ctx.remote_addr);

#ifdef __MINGW32__
    winsock_cleanup();
#endif

    ev_signal_stop(EV_DEFAULT, &sigint_watcher);
    ev_signal_stop(EV_DEFAULT, &sigterm_watcher);

    // cannot reach here
    return 0;
}

#endif
<|MERGE_RESOLUTION|>--- conflicted
+++ resolved
@@ -255,7 +255,6 @@
 
             // insert shadowsocks header
             if (!remote->direct) {
-<<<<<<< HEAD
                 // SSR beg
                 if (remote->server->protocol_plugin) {
                     obfs_class *protocol_plugin = remote->server->protocol_plugin;
@@ -263,11 +262,9 @@
                         r = protocol_plugin->client_pre_encrypt(remote->server->protocol, remote->buf, r);
                     }
                 }
-=======
 #ifdef ANDROID
                 tx += r;
 #endif
->>>>>>> 99f4c9e5
                 remote->buf = ss_encrypt(BUF_SIZE, remote->buf, &r,
                                          server->e_ctx);
 
@@ -689,7 +686,6 @@
     }
 
     if (!remote->direct) {
-<<<<<<< HEAD
         // SSR beg
         if (remote->server->obfs_plugin) {
             obfs_class *obfs_plugin = remote->server->obfs_plugin;
@@ -700,11 +696,9 @@
         }
         if ( r == 0 )
             return;
-=======
 #ifdef ANDROID
         rx += r;
 #endif
->>>>>>> 99f4c9e5
         server->buf = ss_decrypt(BUF_SIZE, server->buf, &r, server->d_ctx);
         if (server->buf == NULL) {
             LOGE("remote invalid password or cipher");
