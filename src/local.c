/*
 * local.c - Setup a socks5 proxy through remote shadowsocks server
 *
 * Copyright (C) 2013 - 2015, Max Lv <max.c.lv@gmail.com>
 *
 * This file is part of the shadowsocks-libev.
 *
 * shadowsocks-libev is free software; you can redistribute it and/or modify
 * it under the terms of the GNU General Public License as published by
 * the Free Software Foundation; either version 3 of the License, or
 * (at your option) any later version.
 *
 * shadowsocks-libev is distributed in the hope that it will be useful,
 * but WITHOUT ANY WARRANTY; without even the implied warranty of
 * MERCHANTABILITY or FITNESS FOR A PARTICULAR PURPOSE. See the
 * GNU General Public License for more details.
 *
 * You should have received a copy of the GNU General Public License
 * along with shadowsocks-libev; see the file COPYING. If not, see
 * <http://www.gnu.org/licenses/>.
 */

#ifdef HAVE_CONFIG_H
#include "config.h"
#endif

#include <sys/stat.h>
#include <sys/types.h>
#include <fcntl.h>
#include <locale.h>
#include <signal.h>
#include <string.h>
#include <strings.h>
#include <unistd.h>
#include <getopt.h>

#ifndef __MINGW32__
#include <errno.h>
#include <arpa/inet.h>
#include <netdb.h>
#include <netinet/in.h>
#include <pthread.h>
#endif

#ifdef LIB_ONLY
#include <pthread.h>
#include "shadowsocks.h"
#endif

#if defined(HAVE_SYS_IOCTL_H) && defined(HAVE_NET_IF_H) && defined(__linux__)
#include <net/if.h>
#include <sys/ioctl.h>
#define SET_INTERFACE
#endif

#include <libcork/core.h>
#include <udns.h>

#ifdef __MINGW32__
#include "win32.h"
#endif

#include "netutils.h"
#include "utils.h"
#include "socks5.h"
#include "acl.h"
#include "http.h"
#include "tls.h"
#include "local.h"

#ifndef EAGAIN
#define EAGAIN EWOULDBLOCK
#endif

#ifndef EWOULDBLOCK
#define EWOULDBLOCK EAGAIN
#endif

#ifndef BUF_SIZE
#define BUF_SIZE 2048
#endif

int verbose        = 0;
int keep_resolving = 1;

#ifdef ANDROID
int vpn        = 0;
uint64_t tx    = 0;
uint64_t rx    = 0;
ev_tstamp last = 0;
char *prefix;
#endif

#include "obfs.c" // I don't want to modify makefile

static int acl = 0;
static int mode = TCP_ONLY;

static int fast_open = 0;
#ifdef HAVE_SETRLIMIT
#ifndef LIB_ONLY
static int nofile = 0;
#endif
#endif

static int auth = 0;

static void server_recv_cb(EV_P_ ev_io *w, int revents);
static void server_send_cb(EV_P_ ev_io *w, int revents);
static void remote_recv_cb(EV_P_ ev_io *w, int revents);
static void remote_send_cb(EV_P_ ev_io *w, int revents);
static void accept_cb(EV_P_ ev_io *w, int revents);
static void signal_cb(EV_P_ ev_signal *w, int revents);

static int create_and_bind(const char *addr, const char *port);
static remote_t *create_remote(listen_ctx_t *listener, struct sockaddr *addr);
static void free_remote(remote_t *remote);
static void close_and_free_remote(EV_P_ remote_t *remote);
static void free_server(server_t *server);
static void close_and_free_server(EV_P_ server_t *server);

static remote_t *new_remote(int fd, int timeout);
static server_t *new_server(int fd, int method);

static struct cork_dllist connections;

#ifndef __MINGW32__
int
setnonblocking(int fd)
{
    int flags;
    if (-1 == (flags = fcntl(fd, F_GETFL, 0))) {
        flags = 0;
    }
    return fcntl(fd, F_SETFL, flags | O_NONBLOCK);
}

#endif

int
create_and_bind(const char *addr, const char *port)
{
    struct addrinfo hints;
    struct addrinfo *result, *rp;
    int s, listen_sock;

    memset(&hints, 0, sizeof(struct addrinfo));
    hints.ai_family   = AF_UNSPEC;   /* Return IPv4 and IPv6 choices */
    hints.ai_socktype = SOCK_STREAM; /* We want a TCP socket */

    s = getaddrinfo(addr, port, &hints, &result);
    if (s != 0) {
        LOGI("getaddrinfo: %s", gai_strerror(s));
        return -1;
    }

    for (rp = result; rp != NULL; rp = rp->ai_next) {
        listen_sock = socket(rp->ai_family, rp->ai_socktype, rp->ai_protocol);
        if (listen_sock == -1) {
            continue;
        }

        int opt = 1;
        setsockopt(listen_sock, SOL_SOCKET, SO_REUSEADDR, &opt, sizeof(opt));
#ifdef SO_NOSIGPIPE
        setsockopt(listen_sock, SOL_SOCKET, SO_NOSIGPIPE, &opt, sizeof(opt));
#endif
        int err = set_reuseport(listen_sock);
        if (err == 0) {
            LOGI("tcp port reuse enabled");
        }

        s = bind(listen_sock, rp->ai_addr, rp->ai_addrlen);
        if (s == 0) {
            /* We managed to bind successfully! */
            break;
        } else {
            ERROR("bind");
        }

        close(listen_sock);
    }

    if (rp == NULL) {
        LOGE("Could not bind");
        return -1;
    }

    freeaddrinfo(result);

    return listen_sock;
}

static void
free_connections(struct ev_loop *loop)
{
    struct cork_dllist_item *curr, *next;
    cork_dllist_foreach_void(&connections, curr, next) {
        server_t *server = cork_container_of(curr, server_t, entries);
        remote_t *remote = server->remote;
        close_and_free_server(loop, server);
        close_and_free_remote(loop, remote);
    }
}

static void
server_recv_cb(EV_P_ ev_io *w, int revents)
{
    server_ctx_t *server_recv_ctx = (server_ctx_t *)w;
    server_t *server              = server_recv_ctx->server;
    remote_t *remote              = server->remote;
    buffer_t *buf;
    ssize_t r;

    if (remote == NULL) {
        buf = server->buf;
    } else {
        buf = remote->buf;
    }

    r = recv(server->fd, buf->array + buf->len, BUF_SIZE - buf->len, 0);

    if (r == 0) {
        // connection closed
        close_and_free_remote(EV_A_ remote);
        close_and_free_server(EV_A_ server);
        return;
    } else if (r == -1) {
        if (errno == EAGAIN || errno == EWOULDBLOCK) {
            // no data
            // continue to wait for recv
            return;
        } else {
            if (verbose)
                ERROR("server_recv_cb_recv");
            close_and_free_remote(EV_A_ remote);
            close_and_free_server(EV_A_ server);
            return;
        }
    }

    buf->len += r;

    while (1) {
        // local socks5 server
        if (server->stage == 5) {
            if (remote == NULL) {
                LOGE("invalid remote");
                close_and_free_server(EV_A_ server);
                return;
            }

            if (!remote->direct && remote->send_ctx->connected && auth) {
                ss_gen_hash(remote->buf, &remote->counter, server->e_ctx, BUF_SIZE);
            }

            // insert shadowsocks header
            if (!remote->direct) {
                // SSR beg
                if (server->protocol_plugin) {
                    obfs_class *protocol_plugin = server->protocol_plugin;
                    if (protocol_plugin->client_pre_encrypt) {
                        remote->buf->len = protocol_plugin->client_pre_encrypt(server->protocol, &remote->buf->array, remote->buf->len, &remote->buf->capacity);
                    }
                }
                int err = ss_encrypt(remote->buf, server->e_ctx, BUF_SIZE);

                if (err) {
                    LOGE("server invalid password or cipher");
                    close_and_free_remote(EV_A_ remote);
                    close_and_free_server(EV_A_ server);
                    return;
                }

                if (server->obfs_plugin) {
                    obfs_class *obfs_plugin = server->obfs_plugin;
                    if (obfs_plugin->client_encode) {
                        remote->buf->len = obfs_plugin->client_encode(server->obfs, &remote->buf->array, remote->buf->len, &remote->buf->capacity);
                    }
                }
                // SSR end
#ifdef ANDROID
                tx += r;
#endif
            }

            if (!remote->send_ctx->connected) {
#ifdef ANDROID
                if (vpn) {
                    int not_protect = 0;
                    if (remote->addr.ss_family == AF_INET) {
                        struct sockaddr_in *s = (struct sockaddr_in *)&remote->addr;
                        if (s->sin_addr.s_addr == inet_addr("127.0.0.1"))
                            not_protect = 1;
                    }
                    if (!not_protect) {
                        if (protect_socket(remote->fd) == -1) {
                            ERROR("protect_socket");
                            close_and_free_remote(EV_A_ remote);
                            close_and_free_server(EV_A_ server);
                            return;
                        }
                    }
                }
#endif

                remote->buf->idx = 0;

                if (!fast_open || remote->direct) {
                    // connecting, wait until connected
                    int r = connect(remote->fd, (struct sockaddr *)&(remote->addr), remote->addr_len);

                    if (r == -1 && errno != CONNECT_IN_PROGRESS) {
                        ERROR("connect");
                        close_and_free_remote(EV_A_ remote);
                        close_and_free_server(EV_A_ server);
                        return;
                    }

                    if (r == 0) {
                        if (verbose)
                            LOGI("connected immediately");
                        remote_send_cb(EV_A_ & remote->send_ctx->io, 0);
                    } else {
                        // wait on remote connected event
                        ev_io_stop(EV_A_ & server_recv_ctx->io);
                        ev_io_start(EV_A_ & remote->send_ctx->io);
                        ev_timer_start(EV_A_ & remote->send_ctx->watcher);
                    }
                } else {
#ifdef TCP_FASTOPEN
#ifdef __APPLE__
                    ((struct sockaddr_in *)&(remote->addr))->sin_len = sizeof(struct sockaddr_in);
                    sa_endpoints_t endpoints;
                    bzero((char *)&endpoints, sizeof(endpoints));
                    endpoints.sae_dstaddr    = (struct sockaddr *)&(remote->addr);
                    endpoints.sae_dstaddrlen = remote->addr_len;

                    int s = connectx(remote->fd, &endpoints, SAE_ASSOCID_ANY,
                                     CONNECT_RESUME_ON_READ_WRITE | CONNECT_DATA_IDEMPOTENT,
                                     NULL, 0, NULL, NULL);
                    if (s == 0) {
                        s = send(remote->fd, remote->buf->array, remote->buf->len, 0);
                    }
#else
                    int s = sendto(remote->fd, remote->buf->array, remote->buf->len, MSG_FASTOPEN,
                                   (struct sockaddr *)&(remote->addr), remote->addr_len);
#endif
                    if (s == -1) {
                        if (errno == CONNECT_IN_PROGRESS) {
                            // in progress, wait until connected
                            remote->buf->idx = 0;
                            ev_io_stop(EV_A_ & server_recv_ctx->io);
                            ev_io_start(EV_A_ & remote->send_ctx->io);
                            return;
                        } else {
                            ERROR("sendto");
                            if (errno == ENOTCONN) {
                                LOGE("fast open is not supported on this platform");
                                // just turn it off
                                fast_open = 0;
                            }
                            close_and_free_remote(EV_A_ remote);
                            close_and_free_server(EV_A_ server);
                            return;
                        }
                    } else if (s < (int)(remote->buf->len)) {
                        remote->buf->len -= s;
                        remote->buf->idx  = s;

                        ev_io_stop(EV_A_ & server_recv_ctx->io);
                        ev_io_start(EV_A_ & remote->send_ctx->io);
                        ev_timer_start(EV_A_ & remote->send_ctx->watcher);
                        return;
                    } else {
                        // Just connected
                        remote->buf->idx = 0;
                        remote->buf->len = 0;
#ifdef __APPLE__
                        ev_io_stop(EV_A_ & server_recv_ctx->io);
                        ev_io_start(EV_A_ & remote->send_ctx->io);
                        ev_timer_start(EV_A_ & remote->send_ctx->watcher);
#else
                        remote->send_ctx->connected = 1;
                        ev_timer_stop(EV_A_ & remote->send_ctx->watcher);
                        ev_timer_start(EV_A_ & remote->recv_ctx->watcher);
                        ev_io_start(EV_A_ & remote->recv_ctx->io);
                        return;
#endif
                    }
#else
                    // if TCP_FASTOPEN is not defined, fast_open will always be 0
                    LOGE("can't come here");
                    exit(1);
#endif
                }
            } else {
                int s = send(remote->fd, remote->buf->array, remote->buf->len, 0);
                if (s == -1) {
                    if (errno == EAGAIN || errno == EWOULDBLOCK) {
                        // no data, wait for send
                        remote->buf->idx = 0;
                        ev_io_stop(EV_A_ & server_recv_ctx->io);
                        ev_io_start(EV_A_ & remote->send_ctx->io);
                        return;
                    } else {
                        ERROR("server_recv_cb_send");
                        close_and_free_remote(EV_A_ remote);
                        close_and_free_server(EV_A_ server);
                        return;
                    }
                } else if (s < (int)(remote->buf->len)) {
                    remote->buf->len -= s;
                    remote->buf->idx  = s;
                    ev_io_stop(EV_A_ & server_recv_ctx->io);
                    ev_io_start(EV_A_ & remote->send_ctx->io);
                    return;
                } else {
                    remote->buf->idx = 0;
                    remote->buf->len = 0;
                }
            }

            // all processed
            return;
        } else if (server->stage == 0) {
            struct method_select_response response;
            response.ver    = SVERSION;
            response.method = 0;
            char *send_buf = (char *)&response;
            send(server->fd, send_buf, sizeof(response), 0);
            server->stage = 1;

            int off = (buf->array[1] & 0xff) + 2;
            if (buf->array[0] == 0x05 && off < (int)(buf->len)) {
                memmove(buf->array, buf->array + off, buf->len - off);
                buf->len -= off;
                continue;
            }

            buf->len = 0;

            return;
        } else if (server->stage == 1 || server->stage == 2) {
            struct socks5_request *request = (struct socks5_request *)buf->array;
            struct sockaddr_in sock_addr;
            memset(&sock_addr, 0, sizeof(sock_addr));

            int udp_assc = 0;

            if (request->cmd == 3) {
                udp_assc = 1;
                socklen_t addr_len = sizeof(sock_addr);
                getsockname(server->fd, (struct sockaddr *)&sock_addr,
                            &addr_len);
                if (verbose) {
                    LOGI("udp assc request accepted");
                }
            } else if (request->cmd != 1) {
                LOGE("unsupported cmd: %d", request->cmd);
                struct socks5_response response;
                response.ver  = SVERSION;
                response.rep  = CMD_NOT_SUPPORTED;
                response.rsv  = 0;
                response.atyp = 1;
                char *send_buf = (char *)&response;
                send(server->fd, send_buf, 4, 0);
                close_and_free_remote(EV_A_ remote);
                close_and_free_server(EV_A_ server);
                return;
            }

            // Fake reply
            if (server->stage == 1) {
                struct socks5_response response;
                response.ver  = SVERSION;
                response.rep  = 0;
                response.rsv  = 0;
                response.atyp = 1;

                buffer_t resp_to_send;
                buffer_t *resp_buf = &resp_to_send;
                balloc(resp_buf, BUF_SIZE);

                memcpy(resp_buf->array, &response, sizeof(struct socks5_response));
                memcpy(resp_buf->array + sizeof(struct socks5_response),
                       &sock_addr.sin_addr, sizeof(sock_addr.sin_addr));
                memcpy(resp_buf->array + sizeof(struct socks5_response) +
                       sizeof(sock_addr.sin_addr),
                       &sock_addr.sin_port, sizeof(sock_addr.sin_port));

                int reply_size = sizeof(struct socks5_response) +
                                 sizeof(sock_addr.sin_addr) + sizeof(sock_addr.sin_port);

                int s = send(server->fd, resp_buf->array, reply_size, 0);

                bfree(resp_buf);

                if (s < reply_size) {
                    LOGE("failed to send fake reply");
                    close_and_free_remote(EV_A_ remote);
                    close_and_free_server(EV_A_ server);
                    return;
                }
                if (udp_assc) {
                    close_and_free_remote(EV_A_ remote);
                    close_and_free_server(EV_A_ server);
                    return;
                }
            }

            char host[257], ip[INET6_ADDRSTRLEN], port[16];

            buffer_t ss_addr_to_send;
            buffer_t *abuf = &ss_addr_to_send;
            balloc(abuf, BUF_SIZE);

            abuf->array[abuf->len++] = request->atyp;
            int atyp = request->atyp;

            // get remote addr and port
            if (atyp == 1) {
                // IP V4
                size_t in_addr_len = sizeof(struct in_addr);
                memcpy(abuf->array + abuf->len, buf->array + 4, in_addr_len + 2);
                abuf->len += in_addr_len + 2;

                if (acl || verbose) {
                    uint16_t p = ntohs(*(uint16_t *)(buf->array + 4 + in_addr_len));
                    dns_ntop(AF_INET, (const void *)(buf->array + 4),
                             ip, INET_ADDRSTRLEN);
                    sprintf(port, "%d", p);
                }
            } else if (atyp == 3) {
                // Domain name
                uint8_t name_len = *(uint8_t *)(buf->array + 4);
                abuf->array[abuf->len++] = name_len;
                memcpy(abuf->array + abuf->len, buf->array + 4 + 1, name_len + 2);
                abuf->len += name_len + 2;

                if (acl || verbose) {
                    uint16_t p =
                        ntohs(*(uint16_t *)(buf->array + 4 + 1 + name_len));
                    memcpy(host, buf->array + 4 + 1, name_len);
                    host[name_len] = '\0';
                    sprintf(port, "%d", p);
                }
            } else if (atyp == 4) {
                // IP V6
                size_t in6_addr_len = sizeof(struct in6_addr);
                memcpy(abuf->array + abuf->len, buf->array + 4, in6_addr_len + 2);
                abuf->len += in6_addr_len + 2;

                if (acl || verbose) {
                    uint16_t p = ntohs(*(uint16_t *)(buf->array + 4 + in6_addr_len));
                    dns_ntop(AF_INET6, (const void *)(buf->array + 4),
                             ip, INET6_ADDRSTRLEN);
                    sprintf(port, "%d", p);
                }
            } else {
                bfree(abuf);
                LOGE("unsupported addrtype: %d", request->atyp);
                close_and_free_remote(EV_A_ remote);
                close_and_free_server(EV_A_ server);
                return;
            }

            size_t abuf_len  = abuf->len;
            int sni_detected = 0;

            if (atyp == 1 || atyp == 4) {
                char *hostname;
                uint16_t p = ntohs(*(uint16_t *)(abuf->array + abuf->len - 2));
                int ret    = 0;
                if (p == http_protocol->default_port)
                    ret = http_protocol->parse_packet(buf->array + 3 + abuf->len,
                                                      buf->len - 3 - abuf->len, &hostname);
                else if (p == tls_protocol->default_port)
                    ret = tls_protocol->parse_packet(buf->array + 3 + abuf->len,
                                                     buf->len - 3 - abuf->len, &hostname);
                if (ret == -1) {
                    server->stage = 2;
                    bfree(abuf);
                    return;
                } else if (ret > 0) {
                    sni_detected = 1;

                    // Reconstruct address buffer
                    abuf->len                = 0;
                    abuf->array[abuf->len++] = 3;
                    abuf->array[abuf->len++] = ret;
                    memcpy(abuf->array + abuf->len, hostname, ret);
                    abuf->len += ret;
                    p          = htons(p);
                    memcpy(abuf->array + abuf->len, &p, 2);
                    abuf->len += 2;

                    if (acl || verbose) {
                        memcpy(host, hostname, ret);
                        host[ret] = '\0';
                    }

                    ss_free(hostname);
                }
            }

            server->stage = 5;

            buf->len -= (3 + abuf_len);
            if (buf->len > 0) {
                memmove(buf->array, buf->array + 3 + abuf_len, buf->len);
            }

            if (verbose) {
                if (sni_detected || atyp == 3)
                    LOGI("connect to %s:%s", host, port);
                else if (atyp == 1)
                    LOGI("connect to %s:%s", ip, port);
                else if (atyp == 4)
                    LOGI("connect to [%s]:%s", ip, port);
            }

            if (acl) {
                int host_match = acl_match_host(host);
                int ip_match   = acl_match_host(ip);

                int bypass = get_acl_mode() == WHITE_LIST;

                if (get_acl_mode() == BLACK_LIST) {
                    if (ip_match > 0)
                        bypass = 1;               // bypass IPs in black list

                    if (host_match > 0)
                        bypass = 1;                 // bypass hostnames in black list
                    else if (host_match < 0)
                        bypass = 0;                      // proxy hostnames in white list
                } else if (get_acl_mode() == WHITE_LIST) {
                    if (ip_match < 0)
                        bypass = 0;               // proxy IPs in white list

                    if (host_match < 0)
                        bypass = 0;                 // proxy hostnames in white list
                    else if (host_match > 0)
                        bypass = 1;                      // bypass hostnames in black list
                }

                if (bypass) {
                    if (verbose) {
                        if (sni_detected || atyp == 3)
                            LOGI("bypass %s:%s", host, port);
                        else if (atyp == 1)
                            LOGI("bypass %s:%s", ip, port);
                        else if (atyp == 4)
                            LOGI("bypass [%s]:%s", ip, port);
                    }
                    struct sockaddr_storage storage;
                    int err;
                    memset(&storage, 0, sizeof(struct sockaddr_storage));
                    if (atyp == 1 || atyp == 4) {
                        err = get_sockaddr(ip, port, &storage, 0);
                    } else {
                        err = get_sockaddr(host, port, &storage, 1);
                    }
                    if (err != -1) {
                        remote         = create_remote(server->listener, (struct sockaddr *)&storage);
                        remote->direct = 1;
                    }
                }
            }

            // Not match ACL
            if (remote == NULL) {
                remote = create_remote(server->listener, NULL);
            }

<<<<<<< HEAD
                // SSR beg
                if (server->listener->list_obfs_global[remote->remote_index] == NULL && server->obfs_plugin) {
                    server->listener->list_obfs_global[remote->remote_index] = server->obfs_plugin->init_data();
                }
                if (server->listener->list_protocol_global[remote->remote_index] == NULL && server->protocol_plugin) {
                    server->listener->list_protocol_global[remote->remote_index] = server->protocol_plugin->init_data();
                }

                server_info _server_info;
                memset(&_server_info, 0, sizeof(server_info));
                strcpy(_server_info.host, inet_ntoa(((struct sockaddr_in*)&remote->addr)->sin_addr));
                _server_info.port = ((struct sockaddr_in*)&remote->addr)->sin_port;
                _server_info.port = _server_info.port >> 8 | _server_info.port << 8;
                _server_info.param = server->listener->obfs_param;
                _server_info.g_data = server->listener->list_obfs_global[remote->remote_index];
                _server_info.head_len = get_head_size(ss_addr_to_send.array, 320, 30);
                _server_info.iv = server->e_ctx->evp.iv;
                _server_info.iv_len = enc_get_iv_len();
                _server_info.key = enc_get_key();
                _server_info.key_len = enc_get_key_len();
                _server_info.tcp_mss = 1460;

                if (server->obfs_plugin)
                    server->obfs_plugin->set_server_info(server->obfs, &_server_info);

                _server_info.param = NULL;
                _server_info.g_data = server->listener->list_protocol_global[remote->remote_index];

                if (server->protocol_plugin)
                    server->protocol_plugin->set_server_info(server->protocol, &_server_info);
                // SSR end

                if (!remote->direct) {
                    if (auth) {
                        abuf->array[0] |= ONETIMEAUTH_FLAG;
                        ss_onetimeauth(abuf, server->e_ctx->evp.iv, BUF_SIZE);
                    }
=======
            if (remote == NULL) {
                bfree(abuf);
                LOGE("invalid remote addr");
                close_and_free_server(EV_A_ server);
                return;
            }
>>>>>>> 97b87b8e

            if (!remote->direct) {
                if (auth) {
                    abuf->array[0] |= ONETIMEAUTH_FLAG;
                    ss_onetimeauth(abuf, server->e_ctx->evp.iv, BUF_SIZE);
                }

                if (buf->len > 0 && auth) {
                    ss_gen_hash(buf, &remote->counter, server->e_ctx, BUF_SIZE);
                }

                brealloc(remote->buf, buf->len + abuf->len, BUF_SIZE);
                memcpy(remote->buf->array, abuf->array, abuf->len);
                remote->buf->len = buf->len + abuf->len;

                if (buf->len > 0) {
                    memcpy(remote->buf->array + abuf->len, buf->array, buf->len);
                }
            } else {
                if (buf->len > 0) {
                    memcpy(remote->buf->array, buf->array, buf->len);
                    remote->buf->len = buf->len;
                }
            }

            server->remote = remote;
            remote->server = server;

            bfree(abuf);
        }
    }
}

static void
server_send_cb(EV_P_ ev_io *w, int revents)
{
    server_ctx_t *server_send_ctx = (server_ctx_t *)w;
    server_t *server              = server_send_ctx->server;
    remote_t *remote              = server->remote;
    if (server->buf->len == 0) {
        // close and free
        close_and_free_remote(EV_A_ remote);
        close_and_free_server(EV_A_ server);
        return;
    } else {
        // has data to send
        ssize_t s = send(server->fd, server->buf->array + server->buf->idx,
                         server->buf->len, 0);
        if (s == -1) {
            if (errno != EAGAIN && errno != EWOULDBLOCK) {
                ERROR("server_send_cb_send");
                close_and_free_remote(EV_A_ remote);
                close_and_free_server(EV_A_ server);
            }
            return;
        } else if (s < (ssize_t)(server->buf->len)) {
            // partly sent, move memory, wait for the next time to send
            server->buf->len -= s;
            server->buf->idx += s;
            return;
        } else {
            // all sent out, wait for reading
            server->buf->len = 0;
            server->buf->idx = 0;
            ev_io_stop(EV_A_ & server_send_ctx->io);
            ev_io_start(EV_A_ & remote->recv_ctx->io);
            return;
        }
    }
}

#ifdef ANDROID
static void
stat_update_cb(struct ev_loop *loop)
{
    ev_tstamp now = ev_now(loop);
    if (now - last > 1.0) {
        send_traffic_stat(tx, rx);
        last = now;
    }
}

#endif

static void
remote_timeout_cb(EV_P_ ev_timer *watcher, int revents)
{
    remote_ctx_t *remote_ctx = (remote_ctx_t *)(((void *)watcher)
                                                - sizeof(ev_io));
    remote_t *remote = remote_ctx->remote;
    server_t *server = remote->server;

    if (verbose) {
        LOGI("TCP connection timeout");
    }

    close_and_free_remote(EV_A_ remote);
    close_and_free_server(EV_A_ server);
}

static void
remote_recv_cb(EV_P_ ev_io *w, int revents)
{
    remote_ctx_t *remote_recv_ctx = (remote_ctx_t *)w;
    remote_t *remote              = remote_recv_ctx->remote;
    server_t *server              = remote->server;

    ev_timer_again(EV_A_ & remote->recv_ctx->watcher);

#ifdef ANDROID
    stat_update_cb(loop);
#endif

    ssize_t r = recv(remote->fd, server->buf->array, BUF_SIZE, 0);

    if (r == 0) {
        // connection closed
        close_and_free_remote(EV_A_ remote);
        close_and_free_server(EV_A_ server);
        return;
    } else if (r == -1) {
        if (errno == EAGAIN || errno == EWOULDBLOCK) {
            // no data
            // continue to wait for recv
            return;
        } else {
            ERROR("remote_recv_cb_recv");
            close_and_free_remote(EV_A_ remote);
            close_and_free_server(EV_A_ server);
            return;
        }
    }

    server->buf->len = r;

    if (!remote->direct) {
#ifdef ANDROID
        rx += server->buf->len;
#endif
        if ( r == 0 )
            return;
        // SSR beg
        if (server->obfs_plugin) {
            obfs_class *obfs_plugin = server->obfs_plugin;
            if (obfs_plugin->client_decode) {
                int needsendback;
                server->buf->len = obfs_plugin->client_decode(server->obfs, &server->buf->array, server->buf->len, &server->buf->capacity, &needsendback);
                if ((int)server->buf->len < 0) {
                    LOGE("client_decode");
                    close_and_free_remote(EV_A_ remote);
                    close_and_free_server(EV_A_ server);
                    return;
                }
                if (needsendback) {
                    size_t capacity = BUF_SIZE;
                    char *buf = (char*)malloc(capacity);
                    obfs_class *obfs_plugin = server->obfs_plugin;
                    if (obfs_plugin->client_encode) {
                        int len = obfs_plugin->client_encode(server->obfs, &buf, 0, &capacity);
                        send(remote->fd, buf, len, 0);
                    }
                    free(buf);
                }
            }
        }
        if (server->buf->len > 0) {
        int err = ss_decrypt(server->buf, server->d_ctx, BUF_SIZE);
            if (err) {
                LOGE("remote invalid password or cipher");
                close_and_free_remote(EV_A_ remote);
                close_and_free_server(EV_A_ server);
                return;
            }
        }
        if (server->protocol_plugin) {
            obfs_class *protocol_plugin = server->protocol_plugin;
            if (protocol_plugin->client_post_decrypt) {
                server->buf->len = protocol_plugin->client_post_decrypt(server->protocol, &server->buf->array, server->buf->len, &server->buf->capacity);
                if ((int)server->buf->len < 0) {
                    LOGE("client_post_decrypt");
                    close_and_free_remote(EV_A_ remote);
                    close_and_free_server(EV_A_ server);
                    return;
                }
                if ( server->buf->len == 0 )
                    return;
            }
        }
        // SSR end
    }

    int s = send(server->fd, server->buf->array, server->buf->len, 0);

    if (s == -1) {
        if (errno == EAGAIN || errno == EWOULDBLOCK) {
            // no data, wait for send
            server->buf->idx = 0;
            ev_io_stop(EV_A_ & remote_recv_ctx->io);
            ev_io_start(EV_A_ & server->send_ctx->io);
        } else {
            ERROR("remote_recv_cb_send");
            close_and_free_remote(EV_A_ remote);
            close_and_free_server(EV_A_ server);
        }
    } else if (s < (int)(server->buf->len)) {
        server->buf->len -= s;
        server->buf->idx  = s;
        ev_io_stop(EV_A_ & remote_recv_ctx->io);
        ev_io_start(EV_A_ & server->send_ctx->io);
    }

    // Disable TCP_NODELAY after the first response are sent
    int opt = 0;
    setsockopt(server->fd, SOL_TCP, TCP_NODELAY, &opt, sizeof(opt));
    setsockopt(remote->fd, SOL_TCP, TCP_NODELAY, &opt, sizeof(opt));
}

static void
remote_send_cb(EV_P_ ev_io *w, int revents)
{
    remote_ctx_t *remote_send_ctx = (remote_ctx_t *)w;
    remote_t *remote              = remote_send_ctx->remote;
    server_t *server              = remote->server;

    if (!remote_send_ctx->connected) {
        struct sockaddr_storage addr;
        socklen_t len = sizeof addr;
        int r         = getpeername(remote->fd, (struct sockaddr *)&addr, &len);
        if (r == 0) {
            remote_send_ctx->connected = 1;
            ev_timer_stop(EV_A_ & remote_send_ctx->watcher);
            ev_timer_start(EV_A_ & remote->recv_ctx->watcher);
            ev_io_start(EV_A_ & remote->recv_ctx->io);

            // no need to send any data
            if (remote->buf->len == 0) {
                ev_io_stop(EV_A_ & remote_send_ctx->io);
                ev_io_start(EV_A_ & server->recv_ctx->io);
                return;
            }
        } else {
            // not connected
            ERROR("getpeername");
            close_and_free_remote(EV_A_ remote);
            close_and_free_server(EV_A_ server);
            return;
        }
    }

    if (remote->buf->len == 0) {
        // close and free
        close_and_free_remote(EV_A_ remote);
        close_and_free_server(EV_A_ server);
        return;
    } else {
        // has data to send
        ssize_t s = send(remote->fd, remote->buf->array + remote->buf->idx,
                         remote->buf->len, 0);
        if (s == -1) {
            if (errno != EAGAIN && errno != EWOULDBLOCK) {
                ERROR("remote_send_cb_send");
                // close and free
                close_and_free_remote(EV_A_ remote);
                close_and_free_server(EV_A_ server);
            }
            return;
        } else if (s < (ssize_t)(remote->buf->len)) {
            // partly sent, move memory, wait for the next time to send
            remote->buf->len -= s;
            remote->buf->idx += s;
            return;
        } else {
            // all sent out, wait for reading
            remote->buf->len = 0;
            remote->buf->idx = 0;
            ev_io_stop(EV_A_ & remote_send_ctx->io);
            ev_io_start(EV_A_ & server->recv_ctx->io);
        }
    }
}

static remote_t *
new_remote(int fd, int timeout)
{
    remote_t *remote;
    remote = ss_malloc(sizeof(remote_t));

    memset(remote, 0, sizeof(remote_t));

    remote->buf                 = ss_malloc(sizeof(buffer_t));
    remote->recv_ctx            = ss_malloc(sizeof(remote_ctx_t));
    remote->send_ctx            = ss_malloc(sizeof(remote_ctx_t));
    remote->recv_ctx->connected = 0;
    remote->send_ctx->connected = 0;
    remote->fd                  = fd;
    remote->recv_ctx->remote    = remote;
    remote->send_ctx->remote    = remote;

    ev_io_init(&remote->recv_ctx->io, remote_recv_cb, fd, EV_READ);
    ev_io_init(&remote->send_ctx->io, remote_send_cb, fd, EV_WRITE);
    ev_timer_init(&remote->send_ctx->watcher, remote_timeout_cb,
                  min(MAX_CONNECT_TIMEOUT, timeout), 0);
    ev_timer_init(&remote->recv_ctx->watcher, remote_timeout_cb,
                  timeout, timeout);

    balloc(remote->buf, BUF_SIZE);

    return remote;
}

static void
free_remote(remote_t *remote)
{
    if (remote->server != NULL) {
        remote->server->remote = NULL;
    }
    if (remote->buf != NULL) {
        bfree(remote->buf);
        ss_free(remote->buf);
    }
    ss_free(remote->recv_ctx);
    ss_free(remote->send_ctx);
    ss_free(remote);
}

static void
close_and_free_remote(EV_P_ remote_t *remote)
{
    if (remote != NULL) {
        ev_timer_stop(EV_A_ & remote->send_ctx->watcher);
        ev_timer_stop(EV_A_ & remote->recv_ctx->watcher);
        ev_io_stop(EV_A_ & remote->send_ctx->io);
        ev_io_stop(EV_A_ & remote->recv_ctx->io);
        close(remote->fd);
        free_remote(remote);
    }
}

static server_t *
new_server(int fd, int method)
{
    server_t *server;
    server = ss_malloc(sizeof(server_t));

    memset(server, 0, sizeof(server_t));

    server->recv_ctx            = ss_malloc(sizeof(server_ctx_t));
    server->send_ctx            = ss_malloc(sizeof(server_ctx_t));
    server->buf                 = ss_malloc(sizeof(buffer_t));
    server->recv_ctx->connected = 0;
    server->send_ctx->connected = 0;
    server->fd                  = fd;
    server->recv_ctx->server    = server;
    server->send_ctx->server    = server;

    if (method) {
        server->e_ctx = ss_malloc(sizeof(struct enc_ctx));
        server->d_ctx = ss_malloc(sizeof(struct enc_ctx));
        enc_ctx_init(method, server->e_ctx, 1);
        enc_ctx_init(method, server->d_ctx, 0);
    } else {
        server->e_ctx = NULL;
        server->d_ctx = NULL;
    }

    ev_io_init(&server->recv_ctx->io, server_recv_cb, fd, EV_READ);
    ev_io_init(&server->send_ctx->io, server_send_cb, fd, EV_WRITE);

    balloc(server->buf, BUF_SIZE);

    cork_dllist_add(&connections, &server->entries);

    return server;
}

static void
free_server(server_t *server)
{
    cork_dllist_remove(&server->entries);

    if (server->remote != NULL) {
        server->remote->server = NULL;
    }
    if (server->e_ctx != NULL) {
        cipher_context_release(&server->e_ctx->evp);
        ss_free(server->e_ctx);
    }
    if (server->d_ctx != NULL) {
        cipher_context_release(&server->d_ctx->evp);
        ss_free(server->d_ctx);
    }
    if (server->buf != NULL) {
        bfree(server->buf);
        ss_free(server->buf);
    }
    // SSR beg
    if (server->obfs_plugin) {
        server->obfs_plugin->dispose(server->obfs);
        server->obfs = NULL;
        free_obfs_class(server->obfs_plugin);
        server->obfs_plugin = NULL;
    }
    if (server->protocol_plugin) {
        server->protocol_plugin->dispose(server->protocol);
        server->protocol = NULL;
        free_obfs_class(server->protocol_plugin);
        server->protocol_plugin = NULL;
    }
    // SSR end
    ss_free(server->recv_ctx);
    ss_free(server->send_ctx);
    ss_free(server);
}

static void
close_and_free_server(EV_P_ server_t *server)
{
    if (server != NULL) {
        ev_io_stop(EV_A_ & server->send_ctx->io);
        ev_io_stop(EV_A_ & server->recv_ctx->io);
        close(server->fd);
        free_server(server);
    }
}

static remote_t *
create_remote(listen_ctx_t *listener,
              struct sockaddr *addr)
{
    struct sockaddr *remote_addr;

    int index = rand() % listener->remote_num;
    if (addr == NULL) {
        remote_addr = listener->remote_addr[index];
    } else {
        remote_addr = addr;
    }

    int remotefd = socket(remote_addr->sa_family, SOCK_STREAM, IPPROTO_TCP);

    if (remotefd == -1) {
        ERROR("socket");
        return NULL;
    }

    int opt = 1;
    setsockopt(remotefd, SOL_TCP, TCP_NODELAY, &opt, sizeof(opt));
#ifdef SO_NOSIGPIPE
    setsockopt(remotefd, SOL_SOCKET, SO_NOSIGPIPE, &opt, sizeof(opt));
#endif

    if (listener->mptcp == 1) {
        int err = setsockopt(remotefd, SOL_TCP, MPTCP_ENABLED, &opt, sizeof(opt));
        if (err == -1) {
            ERROR("failed to enable multipath TCP");
        }
    }

    // Setup
    setnonblocking(remotefd);
#ifdef SET_INTERFACE
    if (listener->iface) {
        if (setinterface(remotefd, listener->iface) == -1)
            ERROR("setinterface");
    }
#endif

    remote_t *remote = new_remote(remotefd, listener->timeout);
    remote->addr_len = get_sockaddr_len(remote_addr);
    memcpy(&(remote->addr), remote_addr, remote->addr_len);
    remote->remote_index = index;

    return remote;
}

static void
signal_cb(EV_P_ ev_signal *w, int revents)
{
    if (revents & EV_SIGNAL) {
        switch (w->signum) {
        case SIGINT:
        case SIGTERM:
#ifndef __MINGW32__
        case SIGUSR1:
#endif
            ev_unloop(EV_A_ EVUNLOOP_ALL);
        }
    }
}

void
accept_cb(EV_P_ ev_io *w, int revents)
{
    listen_ctx_t *listener = (listen_ctx_t *)w;
    int serverfd           = accept(listener->fd, NULL, NULL);
    if (serverfd == -1) {
        ERROR("accept");
        return;
    }
    setnonblocking(serverfd);
    int opt = 1;
    setsockopt(serverfd, SOL_TCP, TCP_NODELAY, &opt, sizeof(opt));
#ifdef SO_NOSIGPIPE
    setsockopt(serverfd, SOL_SOCKET, SO_NOSIGPIPE, &opt, sizeof(opt));
#endif

    server_t *server = new_server(serverfd, listener->method);
    server->listener = listener;
    // SSR beg
    server->obfs_plugin = new_obfs_class(listener->obfs_name);
    if (server->obfs_plugin) {
        server->obfs = server->obfs_plugin->new_obfs();
    }
    server->protocol_plugin = new_obfs_class(listener->protocol_name);
    if (server->protocol_plugin) {
        server->protocol = server->protocol_plugin->new_obfs();
    }
    // SSR end

    ev_io_start(EV_A_ & server->recv_ctx->io);
}

void
resolve_int_cb(int dummy)
{
    keep_resolving = 0;
}

#ifndef LIB_ONLY
int
main(int argc, char **argv)
{
    int i, c;
    int pid_flags    = 0;
    int mtu          = 0;
    int mptcp        = 0;
    char *user       = NULL;
    char *local_port = NULL;
    char *local_addr = NULL;
    char *password = NULL;
    char *timeout = NULL;
    char *protocol = NULL; // SSR
    char *method = NULL;
    char *obfs = NULL; // SSR
    char *obfs_param = NULL; // SSR
    char *pid_path = NULL;
    char *conf_path = NULL;
    char *iface = NULL;

    srand(time(NULL));

    int remote_num = 0;
    ss_addr_t remote_addr[MAX_REMOTE_NUM];
    char *remote_port = NULL;

    int option_index                    = 0;
    static struct option long_options[] = {
        { "fast-open", no_argument,       0, 0 },
        { "acl",       required_argument, 0, 0 },
        { "mtu",       required_argument, 0, 0 },
        { "mptcp",     no_argument,       0, 0 },
        { "help",      no_argument,       0, 0 },
        {           0,                 0, 0, 0 }
    };

    opterr = 0;

    USE_TTY();

#ifdef ANDROID
    while ((c = getopt_long(argc, argv, "f:s:p:l:k:t:m:i:c:b:a:n:P:O:o:G:g:huUvVA", // SSR
                            long_options, &option_index)) != -1) {
#else
    while ((c = getopt_long(argc, argv, "f:s:p:l:k:t:m:i:c:b:a:n:P:O:o:G:huUvA", // SSR
                            long_options, &option_index)) != -1) {
#endif
        switch (c) {
        case 0:
            if (option_index == 0) {
                fast_open = 1;
            } else if (option_index == 1) {
                LOGI("initializing acl...");
                acl = !init_acl(optarg);
            } else if (option_index == 2) {
                mtu = atoi(optarg);
                LOGI("set MTU to %d", mtu);
            } else if (option_index == 3) {
                mptcp = 1;
                LOGI("enable multipath TCP");
            } else if (option_index == 4) {
                usage();
                exit(EXIT_SUCCESS);
            }
            break;
        case 's':
            if (remote_num < MAX_REMOTE_NUM) {
                remote_addr[remote_num].host   = optarg;
                remote_addr[remote_num++].port = NULL;
            }
            break;
        case 'p':
            remote_port = optarg;
            break;
        case 'l':
            local_port = optarg;
            break;
        case 'k':
            password = optarg;
            break;
        case 'f':
            pid_flags = 1;
            pid_path  = optarg;
            break;
        case 't':
            timeout = optarg;
            break;
        // SSR beg
        case 'O':
            protocol = optarg;
            break;
        case 'm':
            method = optarg;
            break;
        case 'o':
            obfs = optarg;
            break;
        case 'G':
            break;
        case 'g':
            obfs_param = optarg;
            break;
        // SSR end
        case 'c':
            conf_path = optarg;
            break;
        case 'i':
            iface = optarg;
            break;
        case 'b':
            local_addr = optarg;
            break;
        case 'a':
            user = optarg;
            break;
#ifdef HAVE_SETRLIMIT
        case 'n':
            nofile = atoi(optarg);
            break;
#endif
        case 'u':
            mode = TCP_AND_UDP;
            break;
        case 'U':
            mode = UDP_ONLY;
            break;
        case 'v':
            verbose = 1;
            break;
        case 'h':
            usage();
            exit(EXIT_SUCCESS);
        case 'A':
            auth = 1;
            break;
#ifdef ANDROID
        case 'V':
            vpn = 1;
            break;
        case 'P':
            prefix = optarg;
            break;
#endif
        case '?':
            // The option character is not recognized.
            LOGE("Unrecognized option: %s", optarg);
            opterr = 1;
            break;
        }
    }

    if (opterr) {
        usage();
        exit(EXIT_FAILURE);
    }

    if (argc == 1) {
        if (conf_path == NULL) {
            conf_path = DEFAULT_CONF_PATH;
        }
    }
    if (conf_path != NULL) {
        jconf_t *conf = read_jconf(conf_path);
        if (remote_num == 0) {
            remote_num = conf->remote_num;
            for (i = 0; i < remote_num; i++)
                remote_addr[i] = conf->remote_addr[i];
        }
        if (remote_port == NULL) {
            remote_port = conf->remote_port;
        }
        if (local_addr == NULL) {
            local_addr = conf->local_addr;
        }
        if (local_port == NULL) {
            local_port = conf->local_port;
        }
        if (password == NULL) {
            password = conf->password;
        }
        // SSR beg
        if (protocol == NULL) {
            protocol = conf->protocol;
            LOGI("protocol %s", protocol);
        }
        if (method == NULL) {
            method = conf->method;
            LOGI("method %s", method);
        }
        if (obfs == NULL) {
            obfs = conf->obfs;
            LOGI("obfs %s", obfs);
        }
        if (obfs_param == NULL) {
            obfs_param = conf->obfs_param;
            LOGI("obfs_param %s", obfs_param);
        }
        // SSR end
        if (timeout == NULL) {
            timeout = conf->timeout;
        }
        if (auth == 0) {
            auth = conf->auth;
        }
        if (fast_open == 0) {
            fast_open = conf->fast_open;
        }
        if (mode == TCP_ONLY) {
            mode = conf->mode;
        }
        if (mtu == 0) {
            mtu = conf->mtu;
        }
        if (mptcp == 0) {
            mptcp = conf->mptcp;
        }
#ifdef HAVE_SETRLIMIT
        if (nofile == 0) {
            nofile = conf->nofile;
        }
#endif
    }
    if (protocol && strcmp(protocol, "verify_sha1") == 0) {
        auth = 1;
        protocol = NULL;
    }

    if (remote_num == 0 || remote_port == NULL ||
        local_port == NULL || password == NULL) {
        usage();
        exit(EXIT_FAILURE);
    }

    if (timeout == NULL) {
        timeout = "60";
    }

#ifdef HAVE_SETRLIMIT
    /*
     * no need to check the return value here since we will show
     * the user an error message if setrlimit(2) fails
     */
    if (nofile > 1024) {
        if (verbose) {
            LOGI("setting NOFILE to %d", nofile);
        }
        set_nofile(nofile);
    }
#endif

    if (local_addr == NULL) {
        local_addr = "127.0.0.1";
    }

    if (pid_flags) {
        USE_SYSLOG(argv[0]);
        daemonize(pid_path);
    }

    if (fast_open == 1) {
#ifdef TCP_FASTOPEN
        LOGI("using tcp fast open");
#else
        LOGE("tcp fast open is not supported by this environment");
#endif
    }

    if (auth) {
        LOGI("onetime authentication enabled");
    }

#ifdef __MINGW32__
    winsock_init();
#else
    // ignore SIGPIPE
    signal(SIGPIPE, SIG_IGN);
    signal(SIGABRT, SIG_IGN);
    signal(SIGINT, resolve_int_cb);
    signal(SIGTERM, resolve_int_cb);
#endif

    // Setup keys
    LOGI("initializing ciphers... %s", method);
    int m = enc_init(password, method);

    // Setup proxy context
    listen_ctx_t listen_ctx;
    listen_ctx.remote_num  = remote_num;
    listen_ctx.remote_addr = ss_malloc(sizeof(struct sockaddr *) * remote_num);
    for (i = 0; i < remote_num; i++) {
        char *host = remote_addr[i].host;
        char *port = remote_addr[i].port == NULL ? remote_port :
                     remote_addr[i].port;
        struct sockaddr_storage *storage = ss_malloc(sizeof(struct sockaddr_storage));
        memset(storage, 0, sizeof(struct sockaddr_storage));
        if (get_sockaddr(host, port, storage, 1) == -1) {
            FATAL("failed to resolve the provided hostname");
        }
        listen_ctx.remote_addr[i] = (struct sockaddr *)storage;
    }
    listen_ctx.timeout = atoi(timeout);
    listen_ctx.iface = iface;
    // SSR beg
    listen_ctx.protocol_name = protocol;
    listen_ctx.method = m;
    listen_ctx.obfs_name = obfs;
    listen_ctx.obfs_param = obfs_param;
    listen_ctx.list_protocol_global = malloc(sizeof(void *) * remote_num);
    listen_ctx.list_obfs_global = malloc(sizeof(void *) * remote_num);
    memset(listen_ctx.list_protocol_global, 0, sizeof(void *) * remote_num);
    memset(listen_ctx.list_obfs_global, 0, sizeof(void *) * remote_num);
    // SSR end
    listen_ctx.mptcp   = mptcp;

    // Setup signal handler
    struct ev_signal sigint_watcher;
    struct ev_signal sigterm_watcher;
    ev_signal_init(&sigint_watcher, signal_cb, SIGINT);
    ev_signal_init(&sigterm_watcher, signal_cb, SIGTERM);
    ev_signal_start(EV_DEFAULT, &sigint_watcher);
    ev_signal_start(EV_DEFAULT, &sigterm_watcher);

    struct ev_loop *loop = EV_DEFAULT;

    if (mode != UDP_ONLY) {
        // Setup socket
        int listenfd;
        listenfd = create_and_bind(local_addr, local_port);
        if (listenfd == -1) {
            FATAL("bind() error");
        }
        if (listen(listenfd, SOMAXCONN) == -1) {
            FATAL("listen() error");
        }
        setnonblocking(listenfd);

        listen_ctx.fd = listenfd;

        ev_io_init(&listen_ctx.io, accept_cb, listenfd, EV_READ);
        ev_io_start(loop, &listen_ctx.io);
    }

    // Setup UDP
    if (mode != TCP_ONLY) {
        LOGI("udprelay enabled");
        init_udprelay(local_addr, local_port, listen_ctx.remote_addr[0],
                      get_sockaddr_len(listen_ctx.remote_addr[0]), mtu, m, auth, listen_ctx.timeout, iface);
    }

    LOGI("listening at %s:%s", local_addr, local_port);

    // setuid
    if (user != NULL) {
        run_as(user);
    }

    // Init connections
    cork_dllist_init(&connections);

    // Enter the loop
    ev_run(loop, 0);

    if (verbose) {
        LOGI("closed gracefully");
    }

    // Clean up

    if (mode != UDP_ONLY) {
        ev_io_stop(loop, &listen_ctx.io);
        free_connections(loop);

        for (i = 0; i < remote_num; i++) {
            ss_free(listen_ctx.remote_addr[i]);

            if (listen_ctx.list_protocol_global[i]) { // SSR
                free(listen_ctx.list_protocol_global[i]);
                listen_ctx.list_protocol_global[i] = NULL;
            }
            if (listen_ctx.list_obfs_global[i]) { // SSR
                free(listen_ctx.list_obfs_global[i]);
                listen_ctx.list_obfs_global[i] = NULL;
            }
        }
        ss_free(listen_ctx.remote_addr);
        free(listen_ctx.list_protocol_global); // SSR
        free(listen_ctx.list_obfs_global); // SSR
    }

    if (mode != TCP_ONLY) {
        free_udprelay();
    }

#ifdef __MINGW32__
    winsock_cleanup();
#endif

    ev_signal_stop(EV_DEFAULT, &sigint_watcher);
    ev_signal_stop(EV_DEFAULT, &sigterm_watcher);

    return 0;
}

#else

int
start_ss_local_server(profile_t profile)
{
    srand(time(NULL));

    char *remote_host = profile.remote_host;
    char *local_addr  = profile.local_addr;
    char *method      = profile.method;
    char *password    = profile.password;
    char *log         = profile.log;
    int remote_port   = profile.remote_port;
    int local_port    = profile.local_port;
    int timeout       = profile.timeout;
    int mtu           = 0;
    int mptcp         = 0;

    auth      = profile.auth;
    mode      = profile.mode;
    fast_open = profile.fast_open;
    verbose   = profile.verbose;
    mtu       = profile.mtu;
    mptcp     = profile.mptcp;

    char local_port_str[16];
    char remote_port_str[16];
    sprintf(local_port_str, "%d", local_port);
    sprintf(remote_port_str, "%d", remote_port);

    USE_LOGFILE(log);

    if (profile.acl != NULL) {
        acl = !init_acl(profile.acl);
    }

    if (local_addr == NULL) {
        local_addr = "127.0.0.1";
    }

#ifdef __MINGW32__
    winsock_init();
#else
    // ignore SIGPIPE
    signal(SIGPIPE, SIG_IGN);
    signal(SIGABRT, SIG_IGN);
#endif

    struct ev_signal sigint_watcher;
    struct ev_signal sigterm_watcher;
    ev_signal_init(&sigint_watcher, signal_cb, SIGINT);
    ev_signal_init(&sigterm_watcher, signal_cb, SIGTERM);
    ev_signal_start(EV_DEFAULT, &sigint_watcher);
    ev_signal_start(EV_DEFAULT, &sigterm_watcher);
#ifndef __MINGW32__
    struct ev_signal sigusr1_watcher;
    ev_signal_init(&sigusr1_watcher, signal_cb, SIGUSR1);
    ev_signal_start(EV_DEFAULT, &sigusr1_watcher);
#endif

    // Setup keys
    LOGI("initializing ciphers... %s", method);
    int m = enc_init(password, method);

    struct sockaddr_storage *storage = ss_malloc(sizeof(struct sockaddr_storage));
    memset(storage, 0, sizeof(struct sockaddr_storage));
    if (get_sockaddr(remote_host, remote_port_str, storage, 1) == -1) {
        return -1;
    }

    // Setup proxy context
    struct ev_loop *loop = EV_DEFAULT;

    listen_ctx_t listen_ctx;
    listen_ctx.remote_num     = 1;
    listen_ctx.remote_addr    = ss_malloc(sizeof(struct sockaddr *));
    listen_ctx.remote_addr[0] = (struct sockaddr *)storage;
    listen_ctx.timeout        = timeout;
    listen_ctx.method         = m;
    listen_ctx.iface          = NULL;
    listen_ctx.mptcp          = mptcp;

    if (mode != UDP_ONLY) {
        // Setup socket
        int listenfd;
        listenfd = create_and_bind(local_addr, local_port_str);
        if (listenfd == -1) {
            ERROR("bind()");
            return -1;
        }
        if (listen(listenfd, SOMAXCONN) == -1) {
            ERROR("listen()");
            return -1;
        }
        setnonblocking(listenfd);

        listen_ctx.fd = listenfd;

        ev_io_init(&listen_ctx.io, accept_cb, listenfd, EV_READ);
        ev_io_start(loop, &listen_ctx.io);
    }

    // Setup UDP
    if (mode != TCP_ONLY) {
        LOGI("udprelay enabled");
        struct sockaddr *addr = (struct sockaddr *)storage;
        init_udprelay(local_addr, local_port_str, addr,
                      get_sockaddr_len(addr), mtu, m, auth, timeout, NULL);
    }

    LOGI("listening at %s:%s", local_addr, local_port_str);

    // Init connections
    cork_dllist_init(&connections);

    // Enter the loop
    ev_run(loop, 0);

    if (verbose) {
        LOGI("closed gracefully");
    }

    // Clean up
    if (mode != TCP_ONLY) {
        free_udprelay();
    }

    if (mode != UDP_ONLY) {
        ev_io_stop(loop, &listen_ctx.io);
        free_connections(loop);
        close(listen_ctx.fd);
    }

    ss_free(listen_ctx.remote_addr);

#ifdef __MINGW32__
    winsock_cleanup();
#endif

    ev_signal_stop(EV_DEFAULT, &sigint_watcher);
    ev_signal_stop(EV_DEFAULT, &sigterm_watcher);
#ifndef __MINGW32__
    ev_signal_stop(EV_DEFAULT, &sigusr1_watcher);
#endif

    // cannot reach here
    return 0;
}

#endif<|MERGE_RESOLUTION|>--- conflicted
+++ resolved
@@ -80,7 +80,7 @@
 #define BUF_SIZE 2048
 #endif
 
-int verbose        = 0;
+int verbose = 0;
 int keep_resolving = 1;
 
 #ifdef ANDROID
@@ -373,7 +373,7 @@
                         ev_timer_start(EV_A_ & remote->send_ctx->watcher);
                         return;
                     } else {
-                        // Just connected
+                    // Just connected
                         remote->buf->idx = 0;
                         remote->buf->len = 0;
 #ifdef __APPLE__
@@ -381,10 +381,10 @@
                         ev_io_start(EV_A_ & remote->send_ctx->io);
                         ev_timer_start(EV_A_ & remote->send_ctx->watcher);
 #else
-                        remote->send_ctx->connected = 1;
-                        ev_timer_stop(EV_A_ & remote->send_ctx->watcher);
+                    remote->send_ctx->connected = 1;
+                    ev_timer_stop(EV_A_ & remote->send_ctx->watcher);
                         ev_timer_start(EV_A_ & remote->recv_ctx->watcher);
-                        ev_io_start(EV_A_ & remote->recv_ctx->io);
+                    ev_io_start(EV_A_ & remote->recv_ctx->io);
                         return;
 #endif
                     }
@@ -511,59 +511,59 @@
 
             char host[257], ip[INET6_ADDRSTRLEN], port[16];
 
-            buffer_t ss_addr_to_send;
-            buffer_t *abuf = &ss_addr_to_send;
-            balloc(abuf, BUF_SIZE);
-
-            abuf->array[abuf->len++] = request->atyp;
+                buffer_t ss_addr_to_send;
+                buffer_t *abuf = &ss_addr_to_send;
+                balloc(abuf, BUF_SIZE);
+
+                abuf->array[abuf->len++] = request->atyp;
             int atyp = request->atyp;
 
-            // get remote addr and port
+                // get remote addr and port
             if (atyp == 1) {
-                // IP V4
-                size_t in_addr_len = sizeof(struct in_addr);
-                memcpy(abuf->array + abuf->len, buf->array + 4, in_addr_len + 2);
-                abuf->len += in_addr_len + 2;
-
-                if (acl || verbose) {
-                    uint16_t p = ntohs(*(uint16_t *)(buf->array + 4 + in_addr_len));
-                    dns_ntop(AF_INET, (const void *)(buf->array + 4),
+                    // IP V4
+                    size_t in_addr_len = sizeof(struct in_addr);
+                    memcpy(abuf->array + abuf->len, buf->array + 4, in_addr_len + 2);
+                    abuf->len += in_addr_len + 2;
+
+                    if (acl || verbose) {
+                        uint16_t p = ntohs(*(uint16_t *)(buf->array + 4 + in_addr_len));
+                        dns_ntop(AF_INET, (const void *)(buf->array + 4),
                              ip, INET_ADDRSTRLEN);
-                    sprintf(port, "%d", p);
-                }
+                        sprintf(port, "%d", p);
+                    }
             } else if (atyp == 3) {
-                // Domain name
-                uint8_t name_len = *(uint8_t *)(buf->array + 4);
-                abuf->array[abuf->len++] = name_len;
-                memcpy(abuf->array + abuf->len, buf->array + 4 + 1, name_len + 2);
-                abuf->len += name_len + 2;
-
-                if (acl || verbose) {
-                    uint16_t p =
-                        ntohs(*(uint16_t *)(buf->array + 4 + 1 + name_len));
-                    memcpy(host, buf->array + 4 + 1, name_len);
-                    host[name_len] = '\0';
-                    sprintf(port, "%d", p);
-                }
+                    // Domain name
+                    uint8_t name_len = *(uint8_t *)(buf->array + 4);
+                    abuf->array[abuf->len++] = name_len;
+                    memcpy(abuf->array + abuf->len, buf->array + 4 + 1, name_len + 2);
+                    abuf->len += name_len + 2;
+
+                    if (acl || verbose) {
+                        uint16_t p =
+                            ntohs(*(uint16_t *)(buf->array + 4 + 1 + name_len));
+                        memcpy(host, buf->array + 4 + 1, name_len);
+                        host[name_len] = '\0';
+                        sprintf(port, "%d", p);
+                    }
             } else if (atyp == 4) {
-                // IP V6
-                size_t in6_addr_len = sizeof(struct in6_addr);
-                memcpy(abuf->array + abuf->len, buf->array + 4, in6_addr_len + 2);
-                abuf->len += in6_addr_len + 2;
-
-                if (acl || verbose) {
-                    uint16_t p = ntohs(*(uint16_t *)(buf->array + 4 + in6_addr_len));
-                    dns_ntop(AF_INET6, (const void *)(buf->array + 4),
+                    // IP V6
+                    size_t in6_addr_len = sizeof(struct in6_addr);
+                    memcpy(abuf->array + abuf->len, buf->array + 4, in6_addr_len + 2);
+                    abuf->len += in6_addr_len + 2;
+
+                    if (acl || verbose) {
+                        uint16_t p = ntohs(*(uint16_t *)(buf->array + 4 + in6_addr_len));
+                        dns_ntop(AF_INET6, (const void *)(buf->array + 4),
                              ip, INET6_ADDRSTRLEN);
-                    sprintf(port, "%d", p);
-                }
-            } else {
-                bfree(abuf);
-                LOGE("unsupported addrtype: %d", request->atyp);
-                close_and_free_remote(EV_A_ remote);
-                close_and_free_server(EV_A_ server);
-                return;
-            }
+                        sprintf(port, "%d", p);
+                    }
+                } else {
+                    bfree(abuf);
+                    LOGE("unsupported addrtype: %d", request->atyp);
+                    close_and_free_remote(EV_A_ remote);
+                    close_and_free_server(EV_A_ server);
+                    return;
+                }
 
             size_t abuf_len  = abuf->len;
             int sni_detected = 0;
@@ -604,21 +604,21 @@
                 }
             }
 
-            server->stage = 5;
+                server->stage = 5;
 
             buf->len -= (3 + abuf_len);
-            if (buf->len > 0) {
+                if (buf->len > 0) {
                 memmove(buf->array, buf->array + 3 + abuf_len, buf->len);
-            }
-
-            if (verbose) {
+                }
+
+                if (verbose) {
                 if (sni_detected || atyp == 3)
-                    LOGI("connect to %s:%s", host, port);
+                        LOGI("connect to %s:%s", host, port);
                 else if (atyp == 1)
                     LOGI("connect to %s:%s", ip, port);
                 else if (atyp == 4)
                     LOGI("connect to [%s]:%s", ip, port);
-            }
+                }
 
             if (acl) {
                 int host_match = acl_match_host(host);
@@ -647,7 +647,7 @@
                 if (bypass) {
                     if (verbose) {
                         if (sni_detected || atyp == 3)
-                            LOGI("bypass %s:%s", host, port);
+                        LOGI("bypass %s:%s", host, port);
                         else if (atyp == 1)
                             LOGI("bypass %s:%s", ip, port);
                         else if (atyp == 4)
@@ -670,10 +670,16 @@
 
             // Not match ACL
             if (remote == NULL) {
-                remote = create_remote(server->listener, NULL);
-            }
-
-<<<<<<< HEAD
+                    remote = create_remote(server->listener, NULL);
+                }
+
+                if (remote == NULL) {
+                    bfree(abuf);
+                    LOGE("invalid remote addr");
+                    close_and_free_server(EV_A_ server);
+                    return;
+                }
+
                 // SSR beg
                 if (server->listener->list_obfs_global[remote->remote_index] == NULL && server->obfs_plugin) {
                     server->listener->list_obfs_global[remote->remote_index] = server->obfs_plugin->init_data();
@@ -711,45 +717,31 @@
                         abuf->array[0] |= ONETIMEAUTH_FLAG;
                         ss_onetimeauth(abuf, server->e_ctx->evp.iv, BUF_SIZE);
                     }
-=======
-            if (remote == NULL) {
-                bfree(abuf);
-                LOGE("invalid remote addr");
-                close_and_free_server(EV_A_ server);
-                return;
-            }
->>>>>>> 97b87b8e
-
-            if (!remote->direct) {
-                if (auth) {
-                    abuf->array[0] |= ONETIMEAUTH_FLAG;
-                    ss_onetimeauth(abuf, server->e_ctx->evp.iv, BUF_SIZE);
-                }
 
                 if (buf->len > 0 && auth) {
                     ss_gen_hash(buf, &remote->counter, server->e_ctx, BUF_SIZE);
                 }
 
-                brealloc(remote->buf, buf->len + abuf->len, BUF_SIZE);
-                memcpy(remote->buf->array, abuf->array, abuf->len);
-                remote->buf->len = buf->len + abuf->len;
-
-                if (buf->len > 0) {
-                    memcpy(remote->buf->array + abuf->len, buf->array, buf->len);
-                }
-            } else {
-                if (buf->len > 0) {
-                    memcpy(remote->buf->array, buf->array, buf->len);
-                    remote->buf->len = buf->len;
-                }
-            }
-
-            server->remote = remote;
-            remote->server = server;
-
-            bfree(abuf);
-        }
-    }
+                    brealloc(remote->buf, buf->len + abuf->len, BUF_SIZE);
+                    memcpy(remote->buf->array, abuf->array, abuf->len);
+                    remote->buf->len = buf->len + abuf->len;
+
+                    if (buf->len > 0) {
+                        memcpy(remote->buf->array + abuf->len, buf->array, buf->len);
+                    }
+                } else {
+                    if (buf->len > 0) {
+                        memcpy(remote->buf->array, buf->array, buf->len);
+                        remote->buf->len = buf->len;
+                    }
+                }
+
+                server->remote = remote;
+                remote->server = server;
+
+                bfree(abuf);
+            }
+            }
 }
 
 static void
@@ -1146,7 +1138,7 @@
 
 static remote_t *
 create_remote(listen_ctx_t *listener,
-              struct sockaddr *addr)
+                               struct sockaddr *addr)
 {
     struct sockaddr *remote_addr;
 
@@ -1525,7 +1517,7 @@
     // ignore SIGPIPE
     signal(SIGPIPE, SIG_IGN);
     signal(SIGABRT, SIG_IGN);
-    signal(SIGINT, resolve_int_cb);
+    signal(SIGINT,  resolve_int_cb);
     signal(SIGTERM, resolve_int_cb);
 #endif
 
