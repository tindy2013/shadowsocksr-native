--- conflicted
+++ resolved
@@ -87,13 +87,9 @@
 ev_tstamp last = 0;
 #endif
 
-<<<<<<< HEAD
 #include "obfs.c" // I don't want to modify makefile
 
 static int acl = 0;
-=======
-static int acl  = 0;
->>>>>>> f3428e62
 static int mode = TCP_ONLY;
 
 static int fast_open = 0;
@@ -258,37 +254,22 @@
             }
 
             if (!remote->direct && remote->send_ctx->connected && auth) {
-<<<<<<< HEAD
-                remote->buf = ss_gen_hash(remote->buf, &r, &remote->counter, server->e_ctx, &remote->buf_capacity);
-=======
                 ss_gen_hash(remote->buf, &remote->counter, server->e_ctx);
->>>>>>> f3428e62
             }
 
             // insert shadowsocks header
             if (!remote->direct) {
-<<<<<<< HEAD
                 // SSR beg
                 if (server->protocol_plugin) {
                     obfs_class *protocol_plugin = server->protocol_plugin;
                     if (protocol_plugin->client_pre_encrypt) {
-                        r = protocol_plugin->client_pre_encrypt(server->protocol, &remote->buf, r, &remote->buf_capacity);
+                        remote->buf->len = protocol_plugin->client_pre_encrypt(server->protocol, &remote->buf->array, remote->buf->len, &remote->buf->capacity);
                     }
                 }
-                remote->buf = ss_encrypt(&remote->buf_capacity, remote->buf, &r,
-                                         server->e_ctx);
-
-                if (remote->buf == NULL) {
+                int err = ss_encrypt(remote->buf, server->e_ctx);
+
+                if (err) {
                     LOGE("server invalid password or cipher");
-=======
-#ifdef ANDROID
-                tx += remote->buf->len;
-#endif
-                int err = ss_encrypt(remote->buf, server->e_ctx);
-
-                if (err) {
-                    LOGE("invalid password or cipher");
->>>>>>> f3428e62
                     close_and_free_remote(EV_A_ remote);
                     close_and_free_server(EV_A_ server);
                     return;
@@ -297,7 +278,7 @@
                 if (server->obfs_plugin) {
                     obfs_class *obfs_plugin = server->obfs_plugin;
                     if (obfs_plugin->client_encode) {
-                        r = obfs_plugin->client_encode(server->obfs, &remote->buf, r, &remote->buf_capacity);
+                        remote->buf->len = obfs_plugin->client_encode(server->obfs, &remote->buf->array, remote->buf->len, &remote->buf->capacity);
                     }
                 }
                 // SSR end
@@ -553,7 +534,7 @@
                 _server_info.port = _server_info.port >> 8 | _server_info.port << 8;
                 _server_info.param = server->listener->obfs_param;
                 _server_info.g_data = server->listener->list_obfs_global[remote->remote_index];
-                _server_info.head_len = get_head_size(ss_addr_to_send, 320, 30);
+                _server_info.head_len = get_head_size(ss_addr_to_send.array, 320, 30);
                 _server_info.iv = server->e_ctx->evp.iv;
                 _server_info.iv_len = enc_get_iv_len();
                 _server_info.key = enc_get_key();
@@ -582,11 +563,7 @@
 
                     if (buf->len > 0) {
                         if (auth) {
-<<<<<<< HEAD
-                            buf = ss_gen_hash(buf, &r, &remote->counter, server->e_ctx, &server->buf_capacity);
-=======
                             ss_gen_hash(buf, &remote->counter, server->e_ctx);
->>>>>>> f3428e62
                         }
                         memcpy(remote->buf->array + abuf->len, buf->array, buf->len);
                     }
@@ -739,14 +716,15 @@
 #ifdef ANDROID
         rx += server->buf->len;
 #endif
-<<<<<<< HEAD
+        if ( r == 0 )
+            return;
         // SSR beg
         if (server->obfs_plugin) {
             obfs_class *obfs_plugin = server->obfs_plugin;
             if (obfs_plugin->client_decode) {
                 int needsendback;
-                r = obfs_plugin->client_decode(server->obfs, &server->buf, r, &server->buf_capacity, &needsendback);
-                if (r < 0) {
+                server->buf->len = obfs_plugin->client_decode(server->obfs, &server->buf->array, server->buf->len, &server->buf->capacity, &needsendback);
+                if (server->buf->len < 0) {
                     LOGE("client_decode");
                     close_and_free_remote(EV_A_ remote);
                     close_and_free_server(EV_A_ server);
@@ -754,16 +732,9 @@
                 }
             }
         }
-        if ( r == 0 )
-            return;
-        server->buf = ss_decrypt(&server->buf_capacity, server->buf, &r, server->d_ctx);
-        if (server->buf == NULL) {
-            LOGE("remote invalid password or cipher");
-=======
         int err = ss_decrypt(server->buf, server->d_ctx);
         if (err) {
-            LOGE("invalid password or cipher");
->>>>>>> f3428e62
+            LOGE("remote invalid password or cipher");
             close_and_free_remote(EV_A_ remote);
             close_and_free_server(EV_A_ server);
             return;
@@ -771,14 +742,14 @@
         if (server->protocol_plugin) {
             obfs_class *protocol_plugin = server->protocol_plugin;
             if (protocol_plugin->client_post_decrypt) {
-                r = protocol_plugin->client_post_decrypt(server->protocol, &server->buf, r, &server->buf_capacity);
-                if (r < 0) {
+                server->buf->len = protocol_plugin->client_post_decrypt(server->protocol, &server->buf->array, server->buf->len, &server->buf->capacity);
+                if (server->buf->len < 0) {
                     LOGE("client_post_decrypt");
                     close_and_free_remote(EV_A_ remote);
                     close_and_free_server(EV_A_ server);
                     return;
                 }
-                if ( r == 0 )
+                if ( server->buf->len == 0 )
                     return;
             }
         }
@@ -879,16 +850,9 @@
 
     memset(remote, 0, sizeof(remote_t));
 
-<<<<<<< HEAD
-    remote->buf = malloc(BUF_SIZE);
-    remote->buf_capacity = BUF_SIZE;
-    remote->recv_ctx = malloc(sizeof(struct remote_ctx));
-    remote->send_ctx = malloc(sizeof(struct remote_ctx));
-=======
     remote->buf                 = malloc(sizeof(buffer_t));
     remote->recv_ctx            = malloc(sizeof(remote_ctx_t));
     remote->send_ctx            = malloc(sizeof(remote_ctx_t));
->>>>>>> f3428e62
     remote->recv_ctx->connected = 0;
     remote->send_ctx->connected = 0;
     remote->fd                  = fd;
@@ -940,16 +904,9 @@
 
     memset(server, 0, sizeof(server_t));
 
-<<<<<<< HEAD
-    server->buf = malloc(BUF_SIZE);
-    server->buf_capacity = BUF_SIZE;
-    server->recv_ctx = malloc(sizeof(struct server_ctx));
-    server->send_ctx = malloc(sizeof(struct server_ctx));
-=======
     server->recv_ctx            = malloc(sizeof(server_ctx_t));
     server->send_ctx            = malloc(sizeof(server_ctx_t));
     server->buf                 = malloc(sizeof(buffer_t));
->>>>>>> f3428e62
     server->recv_ctx->connected = 0;
     server->send_ctx->connected = 0;
     server->fd                  = fd;
@@ -1115,7 +1072,6 @@
     char *user       = NULL;
     char *local_port = NULL;
     char *local_addr = NULL;
-<<<<<<< HEAD
     char *password = NULL;
     char *timeout = NULL;
     char *protocol = NULL; // SSR
@@ -1125,14 +1081,6 @@
     char *pid_path = NULL;
     char *conf_path = NULL;
     char *iface = NULL;
-=======
-    char *password   = NULL;
-    char *timeout    = NULL;
-    char *method     = NULL;
-    char *pid_path   = NULL;
-    char *conf_path  = NULL;
-    char *iface      = NULL;
->>>>>>> f3428e62
 
     srand(time(NULL));
 
@@ -1371,7 +1319,6 @@
         listen_ctx.remote_addr[i] = (struct sockaddr *)storage;
     }
     listen_ctx.timeout = atoi(timeout);
-<<<<<<< HEAD
     listen_ctx.iface = iface;
     // SSR beg
     listen_ctx.protocol_name = protocol;
@@ -1383,10 +1330,6 @@
     memset(listen_ctx.list_protocol_global, 0, sizeof(void *) * remote_num);
     memset(listen_ctx.list_obfs_global, 0, sizeof(void *) * remote_num);
     // SSR end
-=======
-    listen_ctx.iface   = iface;
-    listen_ctx.method  = m;
->>>>>>> f3428e62
 
     struct ev_loop *loop = EV_DEFAULT;
 
@@ -1439,9 +1382,8 @@
         free_udprelay();
     }
 
-    for (i = 0; i < remote_num; i++)
+    for (i = 0; i < remote_num; i++) {
         free(listen_ctx.remote_addr[i]);
-<<<<<<< HEAD
         //*
         if (listen_ctx.list_protocol_global[i]) {
             free(listen_ctx.list_protocol_global[i]);
@@ -1452,8 +1394,6 @@
             listen_ctx.list_obfs_global[i] = NULL;
         }// */
     }
-=======
->>>>>>> f3428e62
     free(listen_ctx.remote_addr);
     free(listen_ctx.list_protocol_global); // SSR
     free(listen_ctx.list_obfs_global); // SSR
