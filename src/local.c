--- conflicted
+++ resolved
@@ -263,7 +263,6 @@
 
             // insert shadowsocks header
             if (!remote->direct) {
-<<<<<<< HEAD
                 // SSR beg
                 if (server->protocol_plugin) {
                     obfs_class *protocol_plugin = server->protocol_plugin;
@@ -271,13 +270,7 @@
                         remote->buf->len = protocol_plugin->client_pre_encrypt(server->protocol, &remote->buf->array, remote->buf->len, &remote->buf->capacity);
                     }
                 }
-                int err = ss_encrypt(remote->buf, server->e_ctx);
-=======
-#ifdef ANDROID
-                tx += remote->buf->len;
-#endif
                 int err = ss_encrypt(remote->buf, server->e_ctx, BUF_SIZE);
->>>>>>> c065e9a4
 
                 if (err) {
                     LOGE("server invalid password or cipher");
@@ -727,15 +720,7 @@
 #ifdef ANDROID
         rx += server->buf->len;
 #endif
-<<<<<<< HEAD
         if ( r == 0 )
-=======
-        int err = ss_decrypt(server->buf, server->d_ctx, BUF_SIZE);
-        if (err) {
-            LOGE("invalid password or cipher");
-            close_and_free_remote(EV_A_ remote);
-            close_and_free_server(EV_A_ server);
->>>>>>> c065e9a4
             return;
         // SSR beg
         if (server->obfs_plugin) {
@@ -762,7 +747,7 @@
             }
         }
         if (server->buf->len > 0) {
-            int err = ss_decrypt(server->buf, server->d_ctx);
+        int err = ss_decrypt(server->buf, server->d_ctx, BUF_SIZE);
             if (err) {
                 LOGE("remote invalid password or cipher");
                 close_and_free_remote(EV_A_ remote);
@@ -1131,17 +1116,10 @@
     USE_TTY();
 
 #ifdef ANDROID
-<<<<<<< HEAD
     while ((c = getopt_long(argc, argv, "f:s:p:l:k:t:m:i:c:b:a:P:o:G:g:uvVA", // SSR
                             long_options, &option_index)) != -1) {
 #else
     while ((c = getopt_long(argc, argv, "f:s:p:l:k:t:m:i:c:b:a:P:o:G:uvA", // SSR
-=======
-    while ((c = getopt_long(argc, argv, "f:s:p:l:k:t:m:i:c:b:a:n:uvVA",
-                            long_options, &option_index)) != -1) {
-#else
-    while ((c = getopt_long(argc, argv, "f:s:p:l:k:t:m:i:c:b:a:n:uvA",
->>>>>>> c065e9a4
                             long_options, &option_index)) != -1) {
 #endif
         switch (c) {
