/*
 * local.c - Setup a socks5 proxy through remote shadowsocks server
 *
 * Copyright (C) 2013 - 2015, Max Lv <max.c.lv@gmail.com>
 *
 * This file is part of the shadowsocks-libev.
 *
 * shadowsocks-libev is free software; you can redistribute it and/or modify
 * it under the terms of the GNU General Public License as published by
 * the Free Software Foundation; either version 3 of the License, or
 * (at your option) any later version.
 *
 * shadowsocks-libev is distributed in the hope that it will be useful,
 * but WITHOUT ANY WARRANTY; without even the implied warranty of
 * MERCHANTABILITY or FITNESS FOR A PARTICULAR PURPOSE. See the
 * GNU General Public License for more details.
 *
 * You should have received a copy of the GNU General Public License
 * along with shadowsocks-libev; see the file COPYING. If not, see
 * <http://www.gnu.org/licenses/>.
 */

#ifdef HAVE_CONFIG_H
#include "config.h"
#endif

#include <sys/stat.h>
#include <sys/types.h>
#include <fcntl.h>
#include <locale.h>
#include <signal.h>
#include <string.h>
#include <strings.h>
#include <unistd.h>
#include <getopt.h>

#ifndef __MINGW32__
#include <errno.h>
#include <arpa/inet.h>
#include <netdb.h>
#include <netinet/in.h>
#include <netinet/tcp.h>
#include <pthread.h>
#endif

#ifdef LIB_ONLY
#include <pthread.h>
#include "shadowsocks.h"
#endif

#if defined(HAVE_SYS_IOCTL_H) && defined(HAVE_NET_IF_H) && defined(__linux__)
#include <net/if.h>
#include <sys/ioctl.h>
#define SET_INTERFACE
#endif

#include <libcork/core.h>
#include <udns.h>

#ifdef __MINGW32__
#include "win32.h"
#endif

#include "netutils.h"
#include "utils.h"
#include "socks5.h"
#include "acl.h"
#include "local.h"

#ifndef EAGAIN
#define EAGAIN EWOULDBLOCK
#endif

#ifndef EWOULDBLOCK
#define EWOULDBLOCK EAGAIN
#endif

#ifndef BUF_SIZE
#define BUF_SIZE 2048
#endif

int verbose = 0;
int keep_resolving = 1;

#ifdef ANDROID
int vpn        = 0;
uint64_t tx    = 0;
uint64_t rx    = 0;
ev_tstamp last = 0;
char *prefix;
#endif

#include "obfs.c" // I don't want to modify makefile

static int acl = 0;
static int mode = TCP_ONLY;

static int fast_open = 0;
#ifdef HAVE_SETRLIMIT
#ifndef LIB_ONLY
static int nofile = 0;
#endif
#endif

static int auth = 0;

static void server_recv_cb(EV_P_ ev_io *w, int revents);
static void server_send_cb(EV_P_ ev_io *w, int revents);
static void remote_recv_cb(EV_P_ ev_io *w, int revents);
static void remote_send_cb(EV_P_ ev_io *w, int revents);
static void accept_cb(EV_P_ ev_io *w, int revents);
static void signal_cb(EV_P_ ev_signal *w, int revents);

static int create_and_bind(const char *addr, const char *port);
static remote_t *create_remote(listen_ctx_t *listener, struct sockaddr *addr);
static void free_remote(remote_t *remote);
static void close_and_free_remote(EV_P_ remote_t *remote);
static void free_server(server_t *server);
static void close_and_free_server(EV_P_ server_t *server);

static remote_t *new_remote(int fd, int timeout);
static server_t *new_server(int fd, int method);

static struct cork_dllist connections;

#ifndef __MINGW32__
int setnonblocking(int fd)
{
    int flags;
    if (-1 == (flags = fcntl(fd, F_GETFL, 0))) {
        flags = 0;
    }
    return fcntl(fd, F_SETFL, flags | O_NONBLOCK);
}

#endif

int create_and_bind(const char *addr, const char *port)
{
    struct addrinfo hints;
    struct addrinfo *result, *rp;
    int s, listen_sock;

    memset(&hints, 0, sizeof(struct addrinfo));
    hints.ai_family   = AF_UNSPEC;   /* Return IPv4 and IPv6 choices */
    hints.ai_socktype = SOCK_STREAM; /* We want a TCP socket */

    s = getaddrinfo(addr, port, &hints, &result);
    if (s != 0) {
        LOGI("getaddrinfo: %s", gai_strerror(s));
        return -1;
    }

    for (rp = result; rp != NULL; rp = rp->ai_next) {
        listen_sock = socket(rp->ai_family, rp->ai_socktype, rp->ai_protocol);
        if (listen_sock == -1) {
            continue;
        }

        int opt = 1;
        setsockopt(listen_sock, SOL_SOCKET, SO_REUSEADDR, &opt, sizeof(opt));
#ifdef SO_NOSIGPIPE
        setsockopt(listen_sock, SOL_SOCKET, SO_NOSIGPIPE, &opt, sizeof(opt));
#endif
        int err = set_reuseport(listen_sock);
        if (err == 0) {
            LOGI("tcp port reuse enabled");
        }

        s = bind(listen_sock, rp->ai_addr, rp->ai_addrlen);
        if (s == 0) {
            /* We managed to bind successfully! */
            break;
        } else {
            ERROR("bind");
        }

        close(listen_sock);
    }

    if (rp == NULL) {
        LOGE("Could not bind");
        return -1;
    }

    freeaddrinfo(result);

    return listen_sock;
}

static void free_connections(struct ev_loop *loop)
{
    struct cork_dllist_item *curr, *next;
    cork_dllist_foreach_void(&connections, curr, next) {
        server_t *server = cork_container_of(curr, server_t, entries);
        remote_t *remote = server->remote;
        close_and_free_server(loop, server);
        close_and_free_remote(loop, remote);
    }
}

static void server_recv_cb(EV_P_ ev_io *w, int revents)
{
    server_ctx_t *server_recv_ctx = (server_ctx_t *)w;
    server_t *server              = server_recv_ctx->server;
    remote_t *remote              = server->remote;
    buffer_t *buf;
    ssize_t r;

    if (remote == NULL) {
        buf = server->buf;
    } else {
        buf = remote->buf;
    }

    r = recv(server->fd, buf->array, BUF_SIZE, 0);

    if (r == 0) {
        // connection closed
        close_and_free_remote(EV_A_ remote);
        close_and_free_server(EV_A_ server);
        return;
    } else if (r == -1) {
        if (errno == EAGAIN || errno == EWOULDBLOCK) {
            // no data
            // continue to wait for recv
            return;
        } else {
            if (verbose)
                ERROR("server_recv_cb_recv");
            close_and_free_remote(EV_A_ remote);
            close_and_free_server(EV_A_ server);
            return;
        }
    }

    buf->len = r;

    while (1) {
        // local socks5 server
        if (server->stage == 5) {
            if (remote == NULL) {
                LOGE("invalid remote");
                close_and_free_server(EV_A_ server);
                return;
            }

            if (!remote->direct && remote->send_ctx->connected && auth) {
                ss_gen_hash(remote->buf, &remote->counter, server->e_ctx, BUF_SIZE);
            }

            // insert shadowsocks header
            if (!remote->direct) {
                // SSR beg
                if (server->protocol_plugin) {
                    obfs_class *protocol_plugin = server->protocol_plugin;
                    if (protocol_plugin->client_pre_encrypt) {
                        remote->buf->len = protocol_plugin->client_pre_encrypt(server->protocol, &remote->buf->array, remote->buf->len, &remote->buf->capacity);
                    }
                }
                int err = ss_encrypt(remote->buf, server->e_ctx, BUF_SIZE);

                if (err) {
                    LOGE("server invalid password or cipher");
                    close_and_free_remote(EV_A_ remote);
                    close_and_free_server(EV_A_ server);
                    return;
                }

                if (server->obfs_plugin) {
                    obfs_class *obfs_plugin = server->obfs_plugin;
                    if (obfs_plugin->client_encode) {
                        remote->buf->len = obfs_plugin->client_encode(server->obfs, &remote->buf->array, remote->buf->len, &remote->buf->capacity);
                    }
                }
                // SSR end
#ifdef ANDROID
                tx += r;
#endif
            }

            if (!remote->send_ctx->connected) {
#ifdef ANDROID
                if (vpn) {
                    if (protect_socket(remote->fd) == -1) {
                        ERROR("protect_socket");
                        close_and_free_remote(EV_A_ remote);
                        close_and_free_server(EV_A_ server);
                        return;
                    }
                }
#endif

                remote->buf->idx = 0;

                if (!fast_open || remote->direct) {
                    // connecting, wait until connected
                    int r = connect(remote->fd, (struct sockaddr *)&(remote->addr), remote->addr_len);

                    if (r == -1 && errno != CONNECT_IN_PROGRESS) {
                        ERROR("connect");
                        close_and_free_remote(EV_A_ remote);
                        close_and_free_server(EV_A_ server);
                        return;
                    }

                    if (r == 0) {
                        if (verbose) LOGI("connected immediately");
                        remote_send_cb(EV_A_ & remote->send_ctx->io, 0);
                    } else {
                        // wait on remote connected event
                        ev_io_stop(EV_A_ & server_recv_ctx->io);
                        ev_io_start(EV_A_ & remote->send_ctx->io);
                        ev_timer_start(EV_A_ & remote->send_ctx->watcher);
                    }

                } else {
#ifdef TCP_FASTOPEN
#ifdef __APPLE__
                    ((struct sockaddr_in *)&(remote->addr))->sin_len = sizeof(struct sockaddr_in);
                    sa_endpoints_t endpoints;
                    bzero((char *)&endpoints, sizeof(endpoints));
                    endpoints.sae_dstaddr    = (struct sockaddr *)&(remote->addr);
                    endpoints.sae_dstaddrlen = remote->addr_len;

                    int s = connectx(remote->fd, &endpoints, SAE_ASSOCID_ANY,
                                     CONNECT_RESUME_ON_READ_WRITE | CONNECT_DATA_IDEMPOTENT,
                                     NULL, 0, NULL, NULL);
                    if (s == 0) {
                        s = send(remote->fd, remote->buf->array, remote->buf->len, 0);
                    }
#else
                    int s = sendto(remote->fd, remote->buf->array, remote->buf->len, MSG_FASTOPEN,
                                   (struct sockaddr *)&(remote->addr), remote->addr_len);
#endif
                    if (s == -1) {
                        if (errno == CONNECT_IN_PROGRESS) {
                            // in progress, wait until connected
                            remote->buf->idx = 0;
                            ev_io_stop(EV_A_ & server_recv_ctx->io);
                            ev_io_start(EV_A_ & remote->send_ctx->io);
                            return;
                        } else {
                            ERROR("sendto");
                            if (errno == ENOTCONN) {
                                LOGE("fast open is not supported on this platform");
                                // just turn it off
                                fast_open = 0;
                            }
                            close_and_free_remote(EV_A_ remote);
                            close_and_free_server(EV_A_ server);
                            return;
                        }
                    } else if (s <= (int)(remote->buf->len)) {
                        remote->buf->len -= s;
                        remote->buf->idx  = s;
                    }

                    // Just connected
                    remote->send_ctx->connected = 1;
                    ev_timer_stop(EV_A_ & remote->send_ctx->watcher);
                    ev_io_start(EV_A_ & remote->recv_ctx->io);
#else
                    // if TCP_FASTOPEN is not defined, fast_open will always be 0
                    LOGE("can't come here");
                    exit(1);
#endif
                }
            } else {
                int s = send(remote->fd, remote->buf->array, remote->buf->len, 0);
                if (s == -1) {
                    if (errno == EAGAIN || errno == EWOULDBLOCK) {
                        // no data, wait for send
                        remote->buf->idx = 0;
                        ev_io_stop(EV_A_ & server_recv_ctx->io);
                        ev_io_start(EV_A_ & remote->send_ctx->io);
                        return;
                    } else {
                        ERROR("server_recv_cb_send");
                        close_and_free_remote(EV_A_ remote);
                        close_and_free_server(EV_A_ server);
                        return;
                    }
                } else if (s < (int)(remote->buf->len)) {
                    remote->buf->len -= s;
                    remote->buf->idx  = s;
                    ev_io_stop(EV_A_ & server_recv_ctx->io);
                    ev_io_start(EV_A_ & remote->send_ctx->io);
                    return;
                }
            }

            // all processed
            return;
        } else if (server->stage == 0) {
            struct method_select_response response;
            response.ver    = SVERSION;
            response.method = 0;
            char *send_buf = (char *)&response;
            send(server->fd, send_buf, sizeof(response), 0);
            server->stage = 1;

            int off = (buf->array[1] & 0xff) + 2;
            if (buf->array[0] == 0x05 && off < (int)(buf->len)) {
                memmove(buf->array, buf->array + off, buf->len - off);
                buf->len -= off;
                continue;
            }

            return;
        } else if (server->stage == 1) {
            struct socks5_request *request = (struct socks5_request *)buf->array;

            struct sockaddr_in sock_addr;
            memset(&sock_addr, 0, sizeof(sock_addr));

            int udp_assc = 0;

            if (mode != TCP_ONLY && request->cmd == 3) {
                udp_assc = 1;
                socklen_t addr_len = sizeof(sock_addr);
                getsockname(server->fd, (struct sockaddr *)&sock_addr,
                            &addr_len);
                if (verbose) {
                    LOGI("udp assc request accepted");
                }
            } else if (request->cmd != 1) {
                LOGE("unsupported cmd: %d", request->cmd);
                struct socks5_response response;
                response.ver  = SVERSION;
                response.rep  = CMD_NOT_SUPPORTED;
                response.rsv  = 0;
                response.atyp = 1;
                char *send_buf = (char *)&response;
                send(server->fd, send_buf, 4, 0);
                close_and_free_remote(EV_A_ remote);
                close_and_free_server(EV_A_ server);
                return;
            } else {
                char host[257], port[16];

                buffer_t ss_addr_to_send;
                buffer_t *abuf = &ss_addr_to_send;
                balloc(abuf, BUF_SIZE);

                abuf->array[abuf->len++] = request->atyp;

                // get remote addr and port
                if (request->atyp == 1) {
                    // IP V4
                    size_t in_addr_len = sizeof(struct in_addr);
                    memcpy(abuf->array + abuf->len, buf->array + 4, in_addr_len + 2);
                    abuf->len += in_addr_len + 2;

                    if (acl || verbose) {
                        uint16_t p = ntohs(*(uint16_t *)(buf->array + 4 + in_addr_len));
                        dns_ntop(AF_INET, (const void *)(buf->array + 4),
                                 host, INET_ADDRSTRLEN);
                        sprintf(port, "%d", p);
                    }
                } else if (request->atyp == 3) {
                    // Domain name
                    uint8_t name_len = *(uint8_t *)(buf->array + 4);
                    abuf->array[abuf->len++] = name_len;
                    memcpy(abuf->array + abuf->len, buf->array + 4 + 1, name_len + 2);
                    abuf->len += name_len + 2;

                    if (acl || verbose) {
                        uint16_t p =
                            ntohs(*(uint16_t *)(buf->array + 4 + 1 + name_len));
                        memcpy(host, buf->array + 4 + 1, name_len);
                        host[name_len] = '\0';
                        sprintf(port, "%d", p);
                    }
                } else if (request->atyp == 4) {
                    // IP V6
                    size_t in6_addr_len = sizeof(struct in6_addr);
                    memcpy(abuf->array + abuf->len, buf->array + 4, in6_addr_len + 2);
                    abuf->len += in6_addr_len + 2;

                    if (acl || verbose) {
                        uint16_t p = ntohs(*(uint16_t *)(buf->array + 4 + in6_addr_len));
                        dns_ntop(AF_INET6, (const void *)(buf->array + 4),
                                 host, INET6_ADDRSTRLEN);
                        sprintf(port, "%d", p);
                    }
                } else {
                    bfree(abuf);
                    LOGE("unsupported addrtype: %d", request->atyp);
                    close_and_free_remote(EV_A_ remote);
                    close_and_free_server(EV_A_ server);
                    return;
                }

                server->stage = 5;

                buf->len -= (3 + abuf->len);
                if (buf->len > 0) {
                    memmove(buf->array, buf->array + 3 + abuf->len, buf->len);
                }

                if (verbose) {
                    if (request->atyp == 4)
                        LOGI("connect to [%s]:%s", host, port);
                    else
                        LOGI("connect to %s:%s", host, port);
                }

                if ((acl && (request->atyp == 1 || request->atyp == 4) && acl_match_ip(host))) {
                    if (verbose) {
                        LOGI("bypass %s:%s", host, port);
                    }
                    struct sockaddr_storage storage;
                    memset(&storage, 0, sizeof(struct sockaddr_storage));
                    if (get_sockaddr(host, port, &storage, 0) != -1) {
                        remote         = create_remote(server->listener, (struct sockaddr *)&storage);
                        remote->direct = 1;
                    }
                } else {
                    remote = create_remote(server->listener, NULL);
                }

                if (remote == NULL) {
                    bfree(abuf);
                    LOGE("invalid remote addr");
                    close_and_free_server(EV_A_ server);
                    return;
                }

                // SSR beg
                if (server->listener->list_obfs_global[remote->remote_index] == NULL && server->obfs_plugin) {
                    server->listener->list_obfs_global[remote->remote_index] = server->obfs_plugin->init_data();
                }
                if (server->listener->list_protocol_global[remote->remote_index] == NULL && server->protocol_plugin) {
                    server->listener->list_protocol_global[remote->remote_index] = server->protocol_plugin->init_data();
                }

                server_info _server_info;
                memset(&_server_info, 0, sizeof(server_info));
                strcpy(_server_info.host, inet_ntoa(((struct sockaddr_in*)&remote->addr)->sin_addr));
                _server_info.port = ((struct sockaddr_in*)&remote->addr)->sin_port;
                _server_info.port = _server_info.port >> 8 | _server_info.port << 8;
                _server_info.param = server->listener->obfs_param;
                _server_info.g_data = server->listener->list_obfs_global[remote->remote_index];
                _server_info.head_len = get_head_size(ss_addr_to_send.array, 320, 30);
                _server_info.iv = server->e_ctx->evp.iv;
                _server_info.iv_len = enc_get_iv_len();
                _server_info.key = enc_get_key();
                _server_info.key_len = enc_get_key_len();
                _server_info.tcp_mss = 1460;

                if (server->obfs_plugin)
                    server->obfs_plugin->set_server_info(server->obfs, &_server_info);

                _server_info.param = NULL;
                _server_info.g_data = server->listener->list_protocol_global[remote->remote_index];

                if (server->protocol_plugin)
                    server->protocol_plugin->set_server_info(server->protocol, &_server_info);
                // SSR end

                if (!remote->direct) {
                    if (auth) {
                        abuf->array[0] |= ONETIMEAUTH_FLAG;
                        ss_onetimeauth(abuf, server->e_ctx->evp.iv, BUF_SIZE);
                    }

                    brealloc(remote->buf, buf->len + abuf->len, BUF_SIZE);
                    memcpy(remote->buf->array, abuf->array, abuf->len);
                    remote->buf->len = buf->len + abuf->len;

                    if (buf->len > 0) {
                        if (auth) {
                            ss_gen_hash(buf, &remote->counter, server->e_ctx, BUF_SIZE);
                        }
                        memcpy(remote->buf->array + abuf->len, buf->array, buf->len);
                    }
                } else {
                    if (buf->len > 0) {
                        memcpy(remote->buf->array, buf->array, buf->len);
                        remote->buf->len = buf->len;
                    }
                }

                server->remote = remote;
                remote->server = server;

                bfree(abuf);
            }

            // Fake reply
            struct socks5_response response;
            response.ver  = SVERSION;
            response.rep  = 0;
            response.rsv  = 0;
            response.atyp = 1;

            memcpy(server->buf->array, &response, sizeof(struct socks5_response));
            memcpy(server->buf->array + sizeof(struct socks5_response),
                   &sock_addr.sin_addr, sizeof(sock_addr.sin_addr));
            memcpy(server->buf->array + sizeof(struct socks5_response) +
                   sizeof(sock_addr.sin_addr),
                   &sock_addr.sin_port, sizeof(sock_addr.sin_port));

            int reply_size = sizeof(struct socks5_response) +
                             sizeof(sock_addr.sin_addr) +
                             sizeof(sock_addr.sin_port);
            int s = send(server->fd, server->buf->array, reply_size, 0);
            if (s < reply_size) {
                LOGE("failed to send fake reply");
                close_and_free_remote(EV_A_ remote);
                close_and_free_server(EV_A_ server);
                return;
            }

            if (udp_assc) {
                close_and_free_remote(EV_A_ remote);
                close_and_free_server(EV_A_ server);
                return;
            }
        }
    }
}

static void server_send_cb(EV_P_ ev_io *w, int revents)
{
    server_ctx_t *server_send_ctx = (server_ctx_t *)w;
    server_t *server              = server_send_ctx->server;
    remote_t *remote              = server->remote;
    if (server->buf->len == 0) {
        // close and free
        close_and_free_remote(EV_A_ remote);
        close_and_free_server(EV_A_ server);
        return;
    } else {
        // has data to send
        ssize_t s = send(server->fd, server->buf->array + server->buf->idx,
                         server->buf->len, 0);
        if (s == -1) {
            if (errno != EAGAIN && errno != EWOULDBLOCK) {
                ERROR("server_send_cb_send");
                close_and_free_remote(EV_A_ remote);
                close_and_free_server(EV_A_ server);
            }
            return;
        } else if (s < (ssize_t)(server->buf->len)) {
            // partly sent, move memory, wait for the next time to send
            server->buf->len -= s;
            server->buf->idx += s;
            return;
        } else {
            // all sent out, wait for reading
            server->buf->len = 0;
            server->buf->idx = 0;
            ev_io_stop(EV_A_ & server_send_ctx->io);
            ev_io_start(EV_A_ & remote->recv_ctx->io);
            return;
        }
    }
}

#ifdef ANDROID
static void stat_update_cb(struct ev_loop *loop)
{
    ev_tstamp now = ev_now(loop);
    if (now - last > 1.0) {
        send_traffic_stat(tx, rx);
        last = now;
    }
}

#endif

static void remote_timeout_cb(EV_P_ ev_timer *watcher, int revents)
{
    remote_ctx_t *remote_ctx = (remote_ctx_t *)(((void *)watcher)
                                                - sizeof(ev_io));
    remote_t *remote = remote_ctx->remote;
    server_t *server = remote->server;

    if (verbose) {
        LOGI("TCP connection timeout");
    }

    close_and_free_remote(EV_A_ remote);
    close_and_free_server(EV_A_ server);
}

static void remote_recv_cb(EV_P_ ev_io *w, int revents)
{
    remote_ctx_t *remote_recv_ctx = (remote_ctx_t *)w;
    remote_t *remote              = remote_recv_ctx->remote;
    server_t *server              = remote->server;

    ev_timer_again(EV_A_ & remote->recv_ctx->watcher);

#ifdef ANDROID
    stat_update_cb(loop);
#endif

    ssize_t r = recv(remote->fd, server->buf->array, BUF_SIZE, 0);

    if (r == 0) {
        // connection closed
        close_and_free_remote(EV_A_ remote);
        close_and_free_server(EV_A_ server);
        return;
    } else if (r == -1) {
        if (errno == EAGAIN || errno == EWOULDBLOCK) {
            // no data
            // continue to wait for recv
            return;
        } else {
            ERROR("remote_recv_cb_recv");
            close_and_free_remote(EV_A_ remote);
            close_and_free_server(EV_A_ server);
            return;
        }
    }

    server->buf->len = r;

    if (!remote->direct) {
#ifdef ANDROID
        rx += server->buf->len;
#endif
        if ( r == 0 )
            return;
        // SSR beg
        if (server->obfs_plugin) {
            obfs_class *obfs_plugin = server->obfs_plugin;
            if (obfs_plugin->client_decode) {
                int needsendback;
                server->buf->len = obfs_plugin->client_decode(server->obfs, &server->buf->array, server->buf->len, &server->buf->capacity, &needsendback);
                if ((int)server->buf->len < 0) {
                    LOGE("client_decode");
                    close_and_free_remote(EV_A_ remote);
                    close_and_free_server(EV_A_ server);
                    return;
                }
                if (needsendback) {
                    size_t capacity = BUF_SIZE;
                    char *buf = (char*)malloc(capacity);
                    obfs_class *obfs_plugin = server->obfs_plugin;
                    if (obfs_plugin->client_encode) {
                        int len = obfs_plugin->client_encode(server->obfs, &buf, 0, &capacity);
                        send(remote->fd, buf, len, 0);
                    }
                    free(buf);
                }
            }
        }
        if (server->buf->len > 0) {
        int err = ss_decrypt(server->buf, server->d_ctx, BUF_SIZE);
            if (err) {
                LOGE("remote invalid password or cipher");
                close_and_free_remote(EV_A_ remote);
                close_and_free_server(EV_A_ server);
                return;
            }
        }
        if (server->protocol_plugin) {
            obfs_class *protocol_plugin = server->protocol_plugin;
            if (protocol_plugin->client_post_decrypt) {
                server->buf->len = protocol_plugin->client_post_decrypt(server->protocol, &server->buf->array, server->buf->len, &server->buf->capacity);
                if ((int)server->buf->len < 0) {
                    LOGE("client_post_decrypt");
                    close_and_free_remote(EV_A_ remote);
                    close_and_free_server(EV_A_ server);
                    return;
                }
                if ( server->buf->len == 0 )
                    return;
            }
        }
        // SSR end
    }

    int s = send(server->fd, server->buf->array, server->buf->len, 0);

    if (s == -1) {
        if (errno == EAGAIN || errno == EWOULDBLOCK) {
            // no data, wait for send
            server->buf->idx = 0;
            ev_io_stop(EV_A_ & remote_recv_ctx->io);
            ev_io_start(EV_A_ & server->send_ctx->io);
        } else {
            ERROR("remote_recv_cb_send");
            close_and_free_remote(EV_A_ remote);
            close_and_free_server(EV_A_ server);
        }
    } else if (s < (int)(server->buf->len)) {
        server->buf->len -= s;
        server->buf->idx  = s;
        ev_io_stop(EV_A_ & remote_recv_ctx->io);
        ev_io_start(EV_A_ & server->send_ctx->io);
    }

    // Disable TCP_NODELAY after the first response are sent
    int opt = 0;
    setsockopt(server->fd, SOL_TCP, TCP_NODELAY, &opt, sizeof(opt));
    setsockopt(remote->fd, SOL_TCP, TCP_NODELAY, &opt, sizeof(opt));
}

static void remote_send_cb(EV_P_ ev_io *w, int revents)
{
    remote_ctx_t *remote_send_ctx = (remote_ctx_t *)w;
    remote_t *remote              = remote_send_ctx->remote;
    server_t *server              = remote->server;

    if (!remote_send_ctx->connected) {
        struct sockaddr_storage addr;
        socklen_t len = sizeof addr;
        int r         = getpeername(remote->fd, (struct sockaddr *)&addr, &len);
        if (r == 0) {
            remote_send_ctx->connected = 1;
            ev_timer_stop(EV_A_ & remote_send_ctx->watcher);
            ev_timer_start(EV_A_ & remote->recv_ctx->watcher);
            ev_io_start(EV_A_ & remote->recv_ctx->io);

            // no need to send any data
            if (remote->buf->len == 0) {
                ev_io_stop(EV_A_ & remote_send_ctx->io);
                ev_io_start(EV_A_ & server->recv_ctx->io);
                return;
            }
        } else {
            // not connected
            ERROR("getpeername");
            close_and_free_remote(EV_A_ remote);
            close_and_free_server(EV_A_ server);
            return;
        }
    }

    if (remote->buf->len == 0) {
        // close and free
        close_and_free_remote(EV_A_ remote);
        close_and_free_server(EV_A_ server);
        return;
    } else {
        // has data to send
        ssize_t s = send(remote->fd, remote->buf->array + remote->buf->idx,
                         remote->buf->len, 0);
        if (s == -1) {
            if (errno != EAGAIN && errno != EWOULDBLOCK) {
                ERROR("remote_send_cb_send");
                // close and free
                close_and_free_remote(EV_A_ remote);
                close_and_free_server(EV_A_ server);
            }
            return;
        } else if (s < (ssize_t)(remote->buf->len)) {
            // partly sent, move memory, wait for the next time to send
            remote->buf->len -= s;
            remote->buf->idx += s;
            return;
        } else {
            // all sent out, wait for reading
            remote->buf->len = 0;
            remote->buf->idx = 0;
            ev_io_stop(EV_A_ & remote_send_ctx->io);
            ev_io_start(EV_A_ & server->recv_ctx->io);
        }
    }
}

static remote_t *new_remote(int fd, int timeout)
{
    remote_t *remote;
    remote = ss_malloc(sizeof(remote_t));

    memset(remote, 0, sizeof(remote_t));

    remote->buf                 = ss_malloc(sizeof(buffer_t));
    remote->recv_ctx            = ss_malloc(sizeof(remote_ctx_t));
    remote->send_ctx            = ss_malloc(sizeof(remote_ctx_t));
    remote->recv_ctx->connected = 0;
    remote->send_ctx->connected = 0;
    remote->fd                  = fd;
    remote->recv_ctx->remote    = remote;
    remote->send_ctx->remote    = remote;

    ev_io_init(&remote->recv_ctx->io, remote_recv_cb, fd, EV_READ);
    ev_io_init(&remote->send_ctx->io, remote_send_cb, fd, EV_WRITE);
    ev_timer_init(&remote->send_ctx->watcher, remote_timeout_cb,
                  min(MAX_CONNECT_TIMEOUT, timeout), 0);
    ev_timer_init(&remote->recv_ctx->watcher, remote_timeout_cb,
                  min(MAX_CONNECT_TIMEOUT, timeout), timeout);

    balloc(remote->buf, BUF_SIZE);

    return remote;
}

static void free_remote(remote_t *remote)
{
    if (remote->server != NULL) {
        remote->server->remote = NULL;
    }
    if (remote->buf != NULL) {
        bfree(remote->buf);
        ss_free(remote->buf);
    }
    ss_free(remote->recv_ctx);
    ss_free(remote->send_ctx);
    ss_free(remote);
}

static void close_and_free_remote(EV_P_ remote_t *remote)
{
    if (remote != NULL) {
        ev_timer_stop(EV_A_ & remote->send_ctx->watcher);
        ev_timer_stop(EV_A_ & remote->recv_ctx->watcher);
        ev_io_stop(EV_A_ & remote->send_ctx->io);
        ev_io_stop(EV_A_ & remote->recv_ctx->io);
        close(remote->fd);
        free_remote(remote);
    }
}

static server_t *new_server(int fd, int method)
{
    server_t *server;
    server = ss_malloc(sizeof(server_t));

    memset(server, 0, sizeof(server_t));

    server->recv_ctx            = ss_malloc(sizeof(server_ctx_t));
    server->send_ctx            = ss_malloc(sizeof(server_ctx_t));
    server->buf                 = ss_malloc(sizeof(buffer_t));
    server->recv_ctx->connected = 0;
    server->send_ctx->connected = 0;
    server->fd                  = fd;
    server->recv_ctx->server    = server;
    server->send_ctx->server    = server;

    if (method) {
        server->e_ctx = ss_malloc(sizeof(struct enc_ctx));
        server->d_ctx = ss_malloc(sizeof(struct enc_ctx));
        enc_ctx_init(method, server->e_ctx, 1);
        enc_ctx_init(method, server->d_ctx, 0);
    } else {
        server->e_ctx = NULL;
        server->d_ctx = NULL;
    }

    ev_io_init(&server->recv_ctx->io, server_recv_cb, fd, EV_READ);
    ev_io_init(&server->send_ctx->io, server_send_cb, fd, EV_WRITE);

    balloc(server->buf, BUF_SIZE);

    cork_dllist_add(&connections, &server->entries);

    return server;
}

static void free_server(server_t *server)
{
    cork_dllist_remove(&server->entries);

    if (server->remote != NULL) {
        server->remote->server = NULL;
    }
    if (server->e_ctx != NULL) {
        cipher_context_release(&server->e_ctx->evp);
        ss_free(server->e_ctx);
    }
    if (server->d_ctx != NULL) {
        cipher_context_release(&server->d_ctx->evp);
        ss_free(server->d_ctx);
    }
    if (server->buf != NULL) {
        bfree(server->buf);
        ss_free(server->buf);
    }
    // SSR beg
    if (server->obfs_plugin) {
        server->obfs_plugin->dispose(server->obfs);
        server->obfs = NULL;
        free_obfs_class(server->obfs_plugin);
        server->obfs_plugin = NULL;
    }
    if (server->protocol_plugin) {
        server->protocol_plugin->dispose(server->protocol);
        server->protocol = NULL;
        free_obfs_class(server->protocol_plugin);
        server->protocol_plugin = NULL;
    }
    // SSR end
    ss_free(server->recv_ctx);
    ss_free(server->send_ctx);
    ss_free(server);
}

static void close_and_free_server(EV_P_ server_t *server)
{
    if (server != NULL) {
        ev_io_stop(EV_A_ & server->send_ctx->io);
        ev_io_stop(EV_A_ & server->recv_ctx->io);
        close(server->fd);
        free_server(server);
    }
}

static remote_t *create_remote(listen_ctx_t *listener,
                               struct sockaddr *addr)
{
    struct sockaddr *remote_addr;

    int index = rand() % listener->remote_num;
    if (addr == NULL) {
        remote_addr = listener->remote_addr[index];
    } else {
        remote_addr = addr;
    }

    int remotefd = socket(remote_addr->sa_family, SOCK_STREAM, IPPROTO_TCP);

    if (remotefd == -1) {
        ERROR("socket");
        return NULL;
    }

    int opt = 1;
    setsockopt(remotefd, SOL_TCP, TCP_NODELAY, &opt, sizeof(opt));
#ifdef SO_NOSIGPIPE
    setsockopt(remotefd, SOL_SOCKET, SO_NOSIGPIPE, &opt, sizeof(opt));
#endif

    if (listener->mptcp == 1) {
        int err = setsockopt(remotefd, SOL_TCP, MPTCP_ENABLED, &opt, sizeof(opt));
        if (err == -1) {
            ERROR("failed to enable multipath TCP");
        }
    }

    // Setup
    setnonblocking(remotefd);
#ifdef SET_INTERFACE
    if (listener->iface) {
        if (setinterface(remotefd, listener->iface) == -1)
            ERROR("setinterface");
    }
#endif

    remote_t *remote = new_remote(remotefd, listener->timeout);
    remote->addr_len = get_sockaddr_len(remote_addr);
    memcpy(&(remote->addr), remote_addr, remote->addr_len);
    remote->remote_index = index;

    return remote;
}

static void signal_cb(EV_P_ ev_signal *w, int revents)
{
    if (revents & EV_SIGNAL) {
        switch (w->signum) {
        case SIGINT:
        case SIGTERM:
#ifndef __MINGW32__
        case SIGUSR1:
#endif
            ev_unloop(EV_A_ EVUNLOOP_ALL);
        }
    }
}

void accept_cb(EV_P_ ev_io *w, int revents)
{
    listen_ctx_t *listener = (listen_ctx_t *)w;
    int serverfd           = accept(listener->fd, NULL, NULL);
    if (serverfd == -1) {
        ERROR("accept");
        return;
    }
    setnonblocking(serverfd);
    int opt = 1;
    setsockopt(serverfd, SOL_TCP, TCP_NODELAY, &opt, sizeof(opt));
#ifdef SO_NOSIGPIPE
    setsockopt(serverfd, SOL_SOCKET, SO_NOSIGPIPE, &opt, sizeof(opt));
#endif

    server_t *server = new_server(serverfd, listener->method);
    server->listener = listener;
    // SSR beg
    server->obfs_plugin = new_obfs_class(listener->obfs_name);
    if (server->obfs_plugin) {
        server->obfs = server->obfs_plugin->new_obfs();
    }
    server->protocol_plugin = new_obfs_class(listener->protocol_name);
    if (server->protocol_plugin) {
        server->protocol = server->protocol_plugin->new_obfs();
    }
    // SSR end

    ev_io_start(EV_A_ & server->recv_ctx->io);
}

void resolve_int_cb(int dummy) {
    keep_resolving = 0;
}

#ifndef LIB_ONLY
int main(int argc, char **argv)
{
    int i, c;
    int pid_flags    = 0;
    int mtu          = 0;
    int mptcp        = 0;
    char *user       = NULL;
    char *local_port = NULL;
    char *local_addr = NULL;
    char *password = NULL;
    char *timeout = NULL;
    char *protocol = NULL; // SSR
    char *method = NULL;
    char *obfs = NULL; // SSR
    char *obfs_param = NULL; // SSR
    char *pid_path = NULL;
    char *conf_path = NULL;
    char *iface = NULL;

    srand(time(NULL));

    int remote_num = 0;
    ss_addr_t remote_addr[MAX_REMOTE_NUM];
    char *remote_port = NULL;

    int option_index                    = 0;
    static struct option long_options[] = {
        { "fast-open", no_argument      , 0, 0 },
        { "acl"      , required_argument, 0, 0 },
        { "mtu"      , required_argument, 0, 0 },
        { "mptcp"    , no_argument      , 0, 0 },
        { "help"     , no_argument      , 0, 0 },
        {           0,                 0, 0, 0 }
    };

    opterr = 0;

    USE_TTY();

#ifdef ANDROID
<<<<<<< HEAD
    while ((c = getopt_long(argc, argv, "f:s:p:l:k:t:m:i:c:b:a:n:P:O:o:G:g:huvVA", // SSR
                            long_options, &option_index)) != -1) {
#else
    while ((c = getopt_long(argc, argv, "f:s:p:l:k:t:m:i:c:b:a:n:P:O:o:G:huvA", // SSR
=======
    while ((c = getopt_long(argc, argv, "f:s:p:l:k:t:m:i:c:b:a:n:P:huUvVA",
                            long_options, &option_index)) != -1) {
#else
    while ((c = getopt_long(argc, argv, "f:s:p:l:k:t:m:i:c:b:a:n:huUvA",
>>>>>>> 84cc1097
                            long_options, &option_index)) != -1) {
#endif
        switch (c) {
        case 0:
            if (option_index == 0) {
                fast_open = 1;
            } else if (option_index == 1) {
                LOGI("initializing acl...");
                acl = !init_acl(optarg, BLACK_LIST);
            } else if (option_index == 2) {
                mtu = atoi(optarg);
                LOGI("set MTU to %d", mtu);
            } else if (option_index == 3) {
                mptcp = 1;
                LOGI("enable multipath TCP");
            } else if (option_index == 4) {
                usage();
                exit(EXIT_SUCCESS);
            }
            break;
        case 's':
            if (remote_num < MAX_REMOTE_NUM) {
                remote_addr[remote_num].host   = optarg;
                remote_addr[remote_num++].port = NULL;
            }
            break;
        case 'p':
            remote_port = optarg;
            break;
        case 'l':
            local_port = optarg;
            break;
        case 'k':
            password = optarg;
            break;
        case 'f':
            pid_flags = 1;
            pid_path  = optarg;
            break;
        case 't':
            timeout = optarg;
            break;
        // SSR beg
        case 'O':
            protocol = optarg;
            break;
        case 'm':
            method = optarg;
            break;
        case 'o':
            obfs = optarg;
            break;
        case 'G':
            break;
        case 'g':
            obfs_param = optarg;
            break;
        // SSR end
        case 'c':
            conf_path = optarg;
            break;
        case 'i':
            iface = optarg;
            break;
        case 'b':
            local_addr = optarg;
            break;
        case 'a':
            user = optarg;
            break;
#ifdef HAVE_SETRLIMIT
        case 'n':
            nofile = atoi(optarg);
            break;
#endif
        case 'u':
            mode = TCP_AND_UDP;
            break;
        case 'U':
            mode = UDP_ONLY;
            break;
        case 'v':
            verbose = 1;
            break;
        case 'h':
            usage();
            exit(EXIT_SUCCESS);
        case 'A':
            auth = 1;
            break;
#ifdef ANDROID
        case 'V':
            vpn = 1;
            break;
        case 'P':
            prefix = optarg;
            break;
#endif
        case '?':
            // The option character is not recognized.
            opterr = 1;
            break;
        }
    }

    if (opterr) {
        usage();
        exit(EXIT_FAILURE);
    }

    if (argc == 1) {
        if (conf_path == NULL) {
            conf_path = DEFAULT_CONF_PATH;
        }
    }
    if (conf_path != NULL) {
        jconf_t *conf = read_jconf(conf_path);
        if (remote_num == 0) {
            remote_num = conf->remote_num;
            for (i = 0; i < remote_num; i++)
                remote_addr[i] = conf->remote_addr[i];
        }
        if (remote_port == NULL) {
            remote_port = conf->remote_port;
        }
        if (local_addr == NULL) {
            local_addr = conf->local_addr;
        }
        if (local_port == NULL) {
            local_port = conf->local_port;
        }
        if (password == NULL) {
            password = conf->password;
        }
        // SSR beg
        if (protocol == NULL) {
            protocol = conf->protocol;
            LOGI("protocol %s", protocol);
        }
        if (method == NULL) {
            method = conf->method;
            LOGI("method %s", method);
        }
        if (obfs == NULL) {
            obfs = conf->obfs;
            LOGI("obfs %s", obfs);
        }
        if (obfs_param == NULL) {
            obfs_param = conf->obfs_param;
            LOGI("obfs_param %s", obfs_param);
        }
        // SSR end
        if (timeout == NULL) {
            timeout = conf->timeout;
        }
        if (auth == 0) {
            auth = conf->auth;
        }
        if (fast_open == 0) {
            fast_open = conf->fast_open;
        }
        if (mode == TCP_ONLY) {
            mode = conf->mode;
        }
        if (mtu == 0) {
            mtu = conf->mtu;
        }
        if (mptcp == 0) {
            mptcp = conf->mptcp;
        }
#ifdef HAVE_SETRLIMIT
        if (nofile == 0) {
            nofile = conf->nofile;
        }
        /*
         * no need to check the return value here since we will show
         * the user an error message if setrlimit(2) fails
         */
        if (nofile > 1024) {
            if (verbose) {
                LOGI("setting NOFILE to %d", nofile);
            }
            set_nofile(nofile);
        }
#endif
    }
    if (protocol && strcmp(protocol, "verify_sha1") == 0) {
        auth = 1;
        protocol = NULL;
    }

    if (remote_num == 0 || remote_port == NULL ||
        local_port == NULL || password == NULL) {
        usage();
        exit(EXIT_FAILURE);
    }

    if (timeout == NULL) {
        timeout = "60";
    }

    if (local_addr == NULL) {
        local_addr = "127.0.0.1";
    }

    if (pid_flags) {
        USE_SYSLOG(argv[0]);
        daemonize(pid_path);
    }

    if (fast_open == 1) {
#ifdef TCP_FASTOPEN
        LOGI("using tcp fast open");
#else
        LOGE("tcp fast open is not supported by this environment");
#endif
    }

    if (auth) {
        LOGI("onetime authentication enabled");
    }

#ifdef __MINGW32__
    winsock_init();
#else
    // ignore SIGPIPE
    signal(SIGPIPE, SIG_IGN);
    signal(SIGABRT, SIG_IGN);
    signal(SIGINT,  resolve_int_cb);
    signal(SIGTERM, resolve_int_cb);
#endif

    // Setup keys
    LOGI("initializing ciphers... %s", method);
    int m = enc_init(password, method);

    // Setup proxy context
    listen_ctx_t listen_ctx;
    listen_ctx.remote_num  = remote_num;
    listen_ctx.remote_addr = ss_malloc(sizeof(struct sockaddr *) * remote_num);
    for (i = 0; i < remote_num; i++) {
        char *host = remote_addr[i].host;
        char *port = remote_addr[i].port == NULL ? remote_port :
                     remote_addr[i].port;
        struct sockaddr_storage *storage = ss_malloc(sizeof(struct sockaddr_storage));
        memset(storage, 0, sizeof(struct sockaddr_storage));
        if (get_sockaddr(host, port, storage, 1) == -1) {
            FATAL("failed to resolve the provided hostname");
        }
        listen_ctx.remote_addr[i] = (struct sockaddr *)storage;
    }
    listen_ctx.timeout = atoi(timeout);
<<<<<<< HEAD
    listen_ctx.iface = iface;
    // SSR beg
    listen_ctx.protocol_name = protocol;
    listen_ctx.method = m;
    listen_ctx.obfs_name = obfs;
    listen_ctx.obfs_param = obfs_param;
    listen_ctx.list_protocol_global = malloc(sizeof(void *) * remote_num);
    listen_ctx.list_obfs_global = malloc(sizeof(void *) * remote_num);
    memset(listen_ctx.list_protocol_global, 0, sizeof(void *) * remote_num);
    memset(listen_ctx.list_obfs_global, 0, sizeof(void *) * remote_num);
    // SSR end
=======
    listen_ctx.iface   = iface;
    listen_ctx.method  = m;
    listen_ctx.mptcp   = mptcp;
>>>>>>> 84cc1097

    // Setup signal handler
    struct ev_signal sigint_watcher;
    struct ev_signal sigterm_watcher;
    ev_signal_init(&sigint_watcher, signal_cb, SIGINT);
    ev_signal_init(&sigterm_watcher, signal_cb, SIGTERM);
    ev_signal_start(EV_DEFAULT, &sigint_watcher);
    ev_signal_start(EV_DEFAULT, &sigterm_watcher);

    struct ev_loop *loop = EV_DEFAULT;

    if (mode != UDP_ONLY) {
        // Setup socket
        int listenfd;
        listenfd = create_and_bind(local_addr, local_port);
        if (listenfd == -1) {
            FATAL("bind() error");
        }
        if (listen(listenfd, SOMAXCONN) == -1) {
            FATAL("listen() error");
        }
        setnonblocking(listenfd);

        listen_ctx.fd = listenfd;

        ev_io_init(&listen_ctx.io, accept_cb, listenfd, EV_READ);
        ev_io_start(loop, &listen_ctx.io);
    }

    // Setup UDP
    if (mode != TCP_ONLY) {
        LOGI("udprelay enabled");
        init_udprelay(local_addr, local_port, listen_ctx.remote_addr[0],
                      get_sockaddr_len(listen_ctx.remote_addr[0]), mtu, m, auth, listen_ctx.timeout, iface);
    }

    LOGI("listening at %s:%s", local_addr, local_port);

    // setuid
    if (user != NULL) {
        run_as(user);
    }

    // Init connections
    cork_dllist_init(&connections);

    // Enter the loop
    ev_run(loop, 0);

    if (verbose) {
        LOGI("closed gracefully");
    }

    // Clean up

    if (mode != UDP_ONLY) {
        ev_io_stop(loop, &listen_ctx.io);
        free_connections(loop);

        for (i = 0; i < remote_num; i++)
            ss_free(listen_ctx.remote_addr[i]);
        ss_free(listen_ctx.remote_addr);
    }


    if (mode != TCP_ONLY) {
        free_udprelay();
    }

<<<<<<< HEAD
    for (i = 0; i < remote_num; i++) {
        ss_free(listen_ctx.remote_addr[i]);
        //*
        if (listen_ctx.list_protocol_global[i]) {
            free(listen_ctx.list_protocol_global[i]);
            listen_ctx.list_protocol_global[i] = NULL;
        }
        if (listen_ctx.list_obfs_global[i]) {
            free(listen_ctx.list_obfs_global[i]);
            listen_ctx.list_obfs_global[i] = NULL;
        }// */
    }
    ss_free(listen_ctx.remote_addr);
    free(listen_ctx.list_protocol_global); // SSR
    free(listen_ctx.list_obfs_global); // SSR

=======
>>>>>>> 84cc1097
#ifdef __MINGW32__
    winsock_cleanup();
#endif

    ev_signal_stop(EV_DEFAULT, &sigint_watcher);
    ev_signal_stop(EV_DEFAULT, &sigterm_watcher);

    return 0;
}

#else

int start_ss_local_server(profile_t profile)
{
    srand(time(NULL));

    char *remote_host = profile.remote_host;
    char *local_addr  = profile.local_addr;
    char *method      = profile.method;
    char *password    = profile.password;
    char *log         = profile.log;
    int remote_port   = profile.remote_port;
    int local_port    = profile.local_port;
    int timeout       = profile.timeout;
    int mtu           = 0;
    int mptcp         = 0;

    auth      = profile.auth;
    mode      = profile.mode;
    fast_open = profile.fast_open;
    verbose   = profile.verbose;
    mtu       = profile.mtu;
    mptcp     = profile.mptcp;

    char local_port_str[16];
    char remote_port_str[16];
    sprintf(local_port_str, "%d", local_port);
    sprintf(remote_port_str, "%d", remote_port);

    USE_LOGFILE(log);

    if (profile.acl != NULL) {
        acl = !init_acl(profile.acl, BLACK_LIST);
    }

    if (local_addr == NULL) {
        local_addr = "127.0.0.1";
    }

#ifdef __MINGW32__
    winsock_init();
#else
    // ignore SIGPIPE
    signal(SIGPIPE, SIG_IGN);
    signal(SIGABRT, SIG_IGN);
#endif

    struct ev_signal sigint_watcher;
    struct ev_signal sigterm_watcher;
    ev_signal_init(&sigint_watcher, signal_cb, SIGINT);
    ev_signal_init(&sigterm_watcher, signal_cb, SIGTERM);
    ev_signal_start(EV_DEFAULT, &sigint_watcher);
    ev_signal_start(EV_DEFAULT, &sigterm_watcher);
#ifndef __MINGW32__
    struct ev_signal sigusr1_watcher;
    ev_signal_init(&sigusr1_watcher, signal_cb, SIGUSR1);
    ev_signal_start(EV_DEFAULT, &sigusr1_watcher);
#endif

    // Setup keys
    LOGI("initializing ciphers... %s", method);
    int m = enc_init(password, method);

    struct sockaddr_storage *storage = ss_malloc(sizeof(struct sockaddr_storage));
    memset(storage, 0, sizeof(struct sockaddr_storage));
    if (get_sockaddr(remote_host, remote_port_str, storage, 1) == -1) {
        return -1;
    }

    // Setup proxy context
    struct ev_loop *loop = EV_DEFAULT;

    listen_ctx_t listen_ctx;
    listen_ctx.remote_num     = 1;
    listen_ctx.remote_addr    = ss_malloc(sizeof(struct sockaddr *));
    listen_ctx.remote_addr[0] = (struct sockaddr *)storage;
    listen_ctx.timeout        = timeout;
    listen_ctx.method         = m;
    listen_ctx.iface          = NULL;
    listen_ctx.mptcp          = mptcp;

    if (mode != UDP_ONLY) {

        // Setup socket
        int listenfd;
        listenfd = create_and_bind(local_addr, local_port_str);
        if (listenfd == -1) {
            ERROR("bind()");
            return -1;
        }
        if (listen(listenfd, SOMAXCONN) == -1) {
            ERROR("listen()");
            return -1;
        }
        setnonblocking(listenfd);

        listen_ctx.fd = listenfd;

        ev_io_init(&listen_ctx.io, accept_cb, listenfd, EV_READ);
        ev_io_start(loop, &listen_ctx.io);
    }

    // Setup UDP
    if (mode != TCP_ONLY) {
        LOGI("udprelay enabled");
        struct sockaddr *addr = (struct sockaddr *)storage;
        init_udprelay(local_addr, local_port_str, addr,
                      get_sockaddr_len(addr), mtu, m, auth, timeout, NULL);
    }

    LOGI("listening at %s:%s", local_addr, local_port_str);

    // Init connections
    cork_dllist_init(&connections);

    // Enter the loop
    ev_run(loop, 0);

    if (verbose) {
        LOGI("closed gracefully");
    }

    // Clean up
    if (mode != TCP_ONLY) {
        free_udprelay();
    }

    if (mode != UDP_ONLY) {
        ev_io_stop(loop, &listen_ctx.io);
        free_connections(loop);
        close(listen_ctx.fd);
    }

    ss_free(listen_ctx.remote_addr);

#ifdef __MINGW32__
    winsock_cleanup();
#endif

    ev_signal_stop(EV_DEFAULT, &sigint_watcher);
    ev_signal_stop(EV_DEFAULT, &sigterm_watcher);
#ifndef __MINGW32__
    ev_signal_stop(EV_DEFAULT, &sigusr1_watcher);
#endif

    // cannot reach here
    return 0;
}

#endif<|MERGE_RESOLUTION|>--- conflicted
+++ resolved
@@ -1142,17 +1142,10 @@
     USE_TTY();
 
 #ifdef ANDROID
-<<<<<<< HEAD
-    while ((c = getopt_long(argc, argv, "f:s:p:l:k:t:m:i:c:b:a:n:P:O:o:G:g:huvVA", // SSR
+    while ((c = getopt_long(argc, argv, "f:s:p:l:k:t:m:i:c:b:a:n:P:O:o:G:g:huUvVA", // SSR
                             long_options, &option_index)) != -1) {
 #else
-    while ((c = getopt_long(argc, argv, "f:s:p:l:k:t:m:i:c:b:a:n:P:O:o:G:huvA", // SSR
-=======
-    while ((c = getopt_long(argc, argv, "f:s:p:l:k:t:m:i:c:b:a:n:P:huUvVA",
-                            long_options, &option_index)) != -1) {
-#else
-    while ((c = getopt_long(argc, argv, "f:s:p:l:k:t:m:i:c:b:a:n:huUvA",
->>>>>>> 84cc1097
+    while ((c = getopt_long(argc, argv, "f:s:p:l:k:t:m:i:c:b:a:n:P:O:o:G:huUvA", // SSR
                             long_options, &option_index)) != -1) {
 #endif
         switch (c) {
@@ -1405,7 +1398,6 @@
         listen_ctx.remote_addr[i] = (struct sockaddr *)storage;
     }
     listen_ctx.timeout = atoi(timeout);
-<<<<<<< HEAD
     listen_ctx.iface = iface;
     // SSR beg
     listen_ctx.protocol_name = protocol;
@@ -1417,11 +1409,7 @@
     memset(listen_ctx.list_protocol_global, 0, sizeof(void *) * remote_num);
     memset(listen_ctx.list_obfs_global, 0, sizeof(void *) * remote_num);
     // SSR end
-=======
-    listen_ctx.iface   = iface;
-    listen_ctx.method  = m;
     listen_ctx.mptcp   = mptcp;
->>>>>>> 84cc1097
 
     // Setup signal handler
     struct ev_signal sigint_watcher;
@@ -1481,9 +1469,21 @@
         ev_io_stop(loop, &listen_ctx.io);
         free_connections(loop);
 
-        for (i = 0; i < remote_num; i++)
+        for (i = 0; i < remote_num; i++) {
             ss_free(listen_ctx.remote_addr[i]);
+
+            if (listen_ctx.list_protocol_global[i]) { // SSR
+                free(listen_ctx.list_protocol_global[i]);
+                listen_ctx.list_protocol_global[i] = NULL;
+            }
+            if (listen_ctx.list_obfs_global[i]) { // SSR
+                free(listen_ctx.list_obfs_global[i]);
+                listen_ctx.list_obfs_global[i] = NULL;
+            }
+        }
         ss_free(listen_ctx.remote_addr);
+        free(listen_ctx.list_protocol_global); // SSR
+        free(listen_ctx.list_obfs_global); // SSR
     }
 
 
@@ -1491,25 +1491,6 @@
         free_udprelay();
     }
 
-<<<<<<< HEAD
-    for (i = 0; i < remote_num; i++) {
-        ss_free(listen_ctx.remote_addr[i]);
-        //*
-        if (listen_ctx.list_protocol_global[i]) {
-            free(listen_ctx.list_protocol_global[i]);
-            listen_ctx.list_protocol_global[i] = NULL;
-        }
-        if (listen_ctx.list_obfs_global[i]) {
-            free(listen_ctx.list_obfs_global[i]);
-            listen_ctx.list_obfs_global[i] = NULL;
-        }// */
-    }
-    ss_free(listen_ctx.remote_addr);
-    free(listen_ctx.list_protocol_global); // SSR
-    free(listen_ctx.list_obfs_global); // SSR
-
-=======
->>>>>>> 84cc1097
 #ifdef __MINGW32__
     winsock_cleanup();
 #endif
