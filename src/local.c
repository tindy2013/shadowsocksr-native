/*
 * local.c - Setup a socks5 proxy through remote shadowsocks server
 *
 * Copyright (C) 2013 - 2015, Max Lv <max.c.lv@gmail.com>
 *
 * This file is part of the shadowsocks-libev.
 *
 * shadowsocks-libev is free software; you can redistribute it and/or modify
 * it under the terms of the GNU General Public License as published by
 * the Free Software Foundation; either version 3 of the License, or
 * (at your option) any later version.
 *
 * shadowsocks-libev is distributed in the hope that it will be useful,
 * but WITHOUT ANY WARRANTY; without even the implied warranty of
 * MERCHANTABILITY or FITNESS FOR A PARTICULAR PURPOSE. See the
 * GNU General Public License for more details.
 *
 * You should have received a copy of the GNU General Public License
 * along with shadowsocks-libev; see the file COPYING. If not, see
 * <http://www.gnu.org/licenses/>.
 */

#ifdef HAVE_CONFIG_H
#include "config.h"
#endif

#include <sys/stat.h>
#include <sys/types.h>
#include <fcntl.h>
#include <locale.h>
#include <signal.h>
#include <string.h>
#include <strings.h>
#include <unistd.h>
#include <getopt.h>

#ifndef __MINGW32__
#include <errno.h>
#include <arpa/inet.h>
#include <netdb.h>
#include <netinet/in.h>
#include <netinet/tcp.h>
#include <pthread.h>
#endif

#ifdef LIB_ONLY
#include <pthread.h>
#include "shadowsocks.h"
#endif

#if defined(HAVE_SYS_IOCTL_H) && defined(HAVE_NET_IF_H) && defined(__linux__)
#include <net/if.h>
#include <sys/ioctl.h>
#define SET_INTERFACE
#endif

#include <libcork/core.h>
#include <udns.h>

#ifdef __MINGW32__
#include "win32.h"
#endif

#include "netutils.h"
#include "utils.h"
#include "socks5.h"
#include "acl.h"
#include "local.h"

#ifndef EAGAIN
#define EAGAIN EWOULDBLOCK
#endif

#ifndef EWOULDBLOCK
#define EWOULDBLOCK EAGAIN
#endif

#ifndef BUF_SIZE
#define BUF_SIZE 2048
#endif

int verbose = 0;
#ifdef ANDROID
int vpn        = 0;
uint64_t tx    = 0;
uint64_t rx    = 0;
ev_tstamp last = 0;
char *prefix;
#endif

#include "obfs.c" // I don't want to modify makefile

static int acl = 0;
static int mode = TCP_ONLY;

static int fast_open = 0;
#ifdef HAVE_SETRLIMIT
#ifndef LIB_ONLY
static int nofile = 0;
#endif
#endif

static int auth = 0;

static void server_recv_cb(EV_P_ ev_io *w, int revents);
static void server_send_cb(EV_P_ ev_io *w, int revents);
static void remote_recv_cb(EV_P_ ev_io *w, int revents);
static void remote_send_cb(EV_P_ ev_io *w, int revents);
static void accept_cb(EV_P_ ev_io *w, int revents);
static void signal_cb(EV_P_ ev_signal *w, int revents);

static int create_and_bind(const char *addr, const char *port);
static remote_t *create_remote(listen_ctx_t *listener, struct sockaddr *addr);
static void free_remote(remote_t *remote);
static void close_and_free_remote(EV_P_ remote_t *remote);
static void free_server(server_t *server);
static void close_and_free_server(EV_P_ server_t *server);

static remote_t *new_remote(int fd, int timeout);
static server_t *new_server(int fd, int method);

static struct cork_dllist connections;

#ifndef __MINGW32__
int setnonblocking(int fd)
{
    int flags;
    if (-1 == (flags = fcntl(fd, F_GETFL, 0))) {
        flags = 0;
    }
    return fcntl(fd, F_SETFL, flags | O_NONBLOCK);
}

#endif

#ifdef SET_INTERFACE
int setinterface(int socket_fd, const char *interface_name)
{
    struct ifreq interface;
    memset(&interface, 0, sizeof(interface));
    strncpy(interface.ifr_name, interface_name, IFNAMSIZ);
    int res = setsockopt(socket_fd, SOL_SOCKET, SO_BINDTODEVICE, &interface,
                         sizeof(struct ifreq));
    return res;
}

#endif

int create_and_bind(const char *addr, const char *port)
{
    struct addrinfo hints;
    struct addrinfo *result, *rp;
    int s, listen_sock;

    memset(&hints, 0, sizeof(struct addrinfo));
    hints.ai_family   = AF_UNSPEC;   /* Return IPv4 and IPv6 choices */
    hints.ai_socktype = SOCK_STREAM; /* We want a TCP socket */

    s = getaddrinfo(addr, port, &hints, &result);
    if (s != 0) {
        LOGI("getaddrinfo: %s", gai_strerror(s));
        return -1;
    }

    for (rp = result; rp != NULL; rp = rp->ai_next) {
        listen_sock = socket(rp->ai_family, rp->ai_socktype, rp->ai_protocol);
        if (listen_sock == -1) {
            continue;
        }

        int opt = 1;
        setsockopt(listen_sock, SOL_SOCKET, SO_REUSEADDR, &opt, sizeof(opt));
#ifdef SO_NOSIGPIPE
        setsockopt(listen_sock, SOL_SOCKET, SO_NOSIGPIPE, &opt, sizeof(opt));
#endif
        int err = set_reuseport(listen_sock);
        if (err == 0) {
            LOGI("tcp port reuse enabled");
        }

        s = bind(listen_sock, rp->ai_addr, rp->ai_addrlen);
        if (s == 0) {
            /* We managed to bind successfully! */
            break;
        } else {
            ERROR("bind");
        }

        close(listen_sock);
    }

    if (rp == NULL) {
        LOGE("Could not bind");
        return -1;
    }

    freeaddrinfo(result);

    return listen_sock;
}

static void free_connections(struct ev_loop *loop)
{
    struct cork_dllist_item *curr, *next;
    cork_dllist_foreach_void(&connections, curr, next) {
        server_t *server = cork_container_of(curr, server_t, entries);
        remote_t *remote = server->remote;
        close_and_free_server(loop, server);
        close_and_free_remote(loop, remote);
    }
}

static void server_recv_cb(EV_P_ ev_io *w, int revents)
{
    server_ctx_t *server_recv_ctx = (server_ctx_t *)w;
    server_t *server              = server_recv_ctx->server;
    remote_t *remote              = server->remote;
    buffer_t *buf;

    if (remote == NULL) {
        buf = server->buf;
    } else {
        buf = remote->buf;
    }

    ssize_t r;

    r = recv(server->fd, buf->array, BUF_SIZE, 0);

    if (r == 0) {
        // connection closed
        close_and_free_remote(EV_A_ remote);
        close_and_free_server(EV_A_ server);
        return;
    } else if (r < 0) {
        if (errno == EAGAIN || errno == EWOULDBLOCK) {
            // no data
            // continue to wait for recv
            return;
        } else {
            if (verbose)
                ERROR("server_recv_cb_recv");
            close_and_free_remote(EV_A_ remote);
            close_and_free_server(EV_A_ server);
            return;
        }
    }

    buf->len = r;

    while (1) {
        // local socks5 server
        if (server->stage == 5) {
            if (remote == NULL) {
                LOGE("invalid remote");
                close_and_free_server(EV_A_ server);
                return;
            }

            if (!remote->direct && remote->send_ctx->connected && auth) {
                ss_gen_hash(remote->buf, &remote->counter, server->e_ctx, BUF_SIZE);
            }

            // insert shadowsocks header
            if (!remote->direct) {
                // SSR beg
                if (server->protocol_plugin) {
                    obfs_class *protocol_plugin = server->protocol_plugin;
                    if (protocol_plugin->client_pre_encrypt) {
                        remote->buf->len = protocol_plugin->client_pre_encrypt(server->protocol, &remote->buf->array, remote->buf->len, &remote->buf->capacity);
                    }
                }
                int err = ss_encrypt(remote->buf, server->e_ctx, BUF_SIZE);

                if (err) {
                    LOGE("server invalid password or cipher");
                    close_and_free_remote(EV_A_ remote);
                    close_and_free_server(EV_A_ server);
                    return;
                }

                if (server->obfs_plugin) {
                    obfs_class *obfs_plugin = server->obfs_plugin;
                    if (obfs_plugin->client_encode) {
                        remote->buf->len = obfs_plugin->client_encode(server->obfs, &remote->buf->array, remote->buf->len, &remote->buf->capacity);
                    }
                }
                // SSR end
#ifdef ANDROID
                tx += r;
#endif
            }

            if (!remote->send_ctx->connected) {
#ifdef ANDROID
                if (vpn) {
                    if (protect_socket(remote->fd) == -1) {
                        ERROR("protect_socket");
                        close_and_free_remote(EV_A_ remote);
                        close_and_free_server(EV_A_ server);
                        return;
                    }
                }
#endif

                remote->buf->idx = 0;

                if (!fast_open || remote->direct) {
                    // connecting, wait until connected
                    connect(remote->fd, (struct sockaddr *)&(remote->addr), remote->addr_len);

                    // wait on remote connected event
                    ev_io_stop(EV_A_ & server_recv_ctx->io);
                    ev_io_start(EV_A_ & remote->send_ctx->io);
                    ev_timer_start(EV_A_ & remote->send_ctx->watcher);
                } else {
#ifdef TCP_FASTOPEN
#ifdef __APPLE__
                    ((struct sockaddr_in *)&(remote->addr))->sin_len = sizeof(struct sockaddr_in);
                    sa_endpoints_t endpoints;
                    bzero((char *)&endpoints, sizeof(endpoints));
                    endpoints.sae_dstaddr    = (struct sockaddr *)&(remote->addr);
                    endpoints.sae_dstaddrlen = remote->addr_len;

                    int s = connectx(remote->fd, &endpoints, SAE_ASSOCID_ANY,
                                     CONNECT_RESUME_ON_READ_WRITE | CONNECT_DATA_IDEMPOTENT,
                                     NULL, 0, NULL, NULL);
                    if (s == 0) {
                        s = send(remote->fd, remote->buf->array, remote->buf->len, 0);
                    }
#else
                    int s = sendto(remote->fd, remote->buf->array, remote->buf->len, MSG_FASTOPEN,
                                   (struct sockaddr *)&(remote->addr), remote->addr_len);
#endif
                    if (s == -1) {
                        if (errno == EINPROGRESS) {
                            // in progress, wait until connected
                            remote->buf->idx = 0;
                            ev_io_stop(EV_A_ & server_recv_ctx->io);
                            ev_io_start(EV_A_ & remote->send_ctx->io);
                            return;
                        } else {
                            ERROR("sendto");
                            if (errno == ENOTCONN) {
                                LOGE("fast open is not supported on this platform");
                                // just turn it off
                                fast_open = 0;
                            }
                            close_and_free_remote(EV_A_ remote);
                            close_and_free_server(EV_A_ server);
                            return;
                        }
                    } else if (s <= remote->buf->len) {
                        remote->buf->len -= s;
                        remote->buf->idx  = s;
                    }

                    // Just connected
                    remote->send_ctx->connected = 1;
                    ev_timer_stop(EV_A_ & remote->send_ctx->watcher);
                    ev_io_start(EV_A_ & remote->recv_ctx->io);
#else
                    // if TCP_FASTOPEN is not defined, fast_open will always be 0
                    LOGE("can't come here");
                    exit(1);
#endif
                }
            } else {
                int s = send(remote->fd, remote->buf->array, remote->buf->len, 0);
                if (s == -1) {
                    if (errno == EAGAIN || errno == EWOULDBLOCK) {
                        // no data, wait for send
                        remote->buf->idx = 0;
                        ev_io_stop(EV_A_ & server_recv_ctx->io);
                        ev_io_start(EV_A_ & remote->send_ctx->io);
                        return;
                    } else {
                        ERROR("server_recv_cb_send");
                        close_and_free_remote(EV_A_ remote);
                        close_and_free_server(EV_A_ server);
                        return;
                    }
                } else if (s < remote->buf->len) {
                    remote->buf->len -= s;
                    remote->buf->idx  = s;
                    ev_io_stop(EV_A_ & server_recv_ctx->io);
                    ev_io_start(EV_A_ & remote->send_ctx->io);
                    return;
                }
            }

            // all processed
            return;
        } else if (server->stage == 0) {
            struct method_select_response response;
            response.ver    = SVERSION;
            response.method = 0;
            char *send_buf = (char *)&response;
            send(server->fd, send_buf, sizeof(response), 0);
            server->stage = 1;

            int off = (buf->array[1] & 0xff) + 2;
            if (buf->array[0] == 0x05 && off < buf->len) {
                memmove(buf->array, buf->array + off, buf->len - off);
                buf->len -= off;
                continue;
            }

            return;
        } else if (server->stage == 1) {
            struct socks5_request *request = (struct socks5_request *)buf->array;

            struct sockaddr_in sock_addr;
            memset(&sock_addr, 0, sizeof(sock_addr));

            int udp_assc = 0;

            if (mode != TCP_ONLY && request->cmd == 3) {
                udp_assc = 1;
                socklen_t addr_len = sizeof(sock_addr);
                getsockname(server->fd, (struct sockaddr *)&sock_addr,
                            &addr_len);
                if (verbose) {
                    LOGI("udp assc request accepted");
                }
            } else if (request->cmd != 1) {
                LOGE("unsupported cmd: %d", request->cmd);
                struct socks5_response response;
                response.ver  = SVERSION;
                response.rep  = CMD_NOT_SUPPORTED;
                response.rsv  = 0;
                response.atyp = 1;
                char *send_buf = (char *)&response;
                send(server->fd, send_buf, 4, 0);
                close_and_free_remote(EV_A_ remote);
                close_and_free_server(EV_A_ server);
                return;
            } else {
                char host[256], port[16];

                buffer_t ss_addr_to_send;
                buffer_t *abuf = &ss_addr_to_send;
                balloc(abuf, BUF_SIZE);

                abuf->array[abuf->len++] = request->atyp;

                // get remote addr and port
                if (request->atyp == 1) {
                    // IP V4
                    size_t in_addr_len = sizeof(struct in_addr);
                    memcpy(abuf->array + abuf->len, buf->array + 4, in_addr_len + 2);
                    abuf->len += in_addr_len + 2;

                    if (acl || verbose) {
                        uint16_t p = ntohs(*(uint16_t *)(buf->array + 4 + in_addr_len));
                        dns_ntop(AF_INET, (const void *)(buf->array + 4),
                                 host, INET_ADDRSTRLEN);
                        sprintf(port, "%d", p);
                    }
                } else if (request->atyp == 3) {
                    // Domain name
                    uint8_t name_len = *(uint8_t *)(buf->array + 4);
                    abuf->array[abuf->len++] = name_len;
                    memcpy(abuf->array + abuf->len, buf->array + 4 + 1, name_len + 2);
                    abuf->len += name_len + 2;

                    if (acl || verbose) {
                        uint16_t p =
                            ntohs(*(uint16_t *)(buf->array + 4 + 1 + name_len));
                        memcpy(host, buf->array + 4 + 1, name_len);
                        host[name_len] = '\0';
                        sprintf(port, "%d", p);
                    }
                } else if (request->atyp == 4) {
                    // IP V6
                    size_t in6_addr_len = sizeof(struct in6_addr);
                    memcpy(abuf->array + abuf->len, buf->array + 4, in6_addr_len + 2);
                    abuf->len += in6_addr_len + 2;

                    if (acl || verbose) {
                        uint16_t p = ntohs(*(uint16_t *)(buf->array + 4 + in6_addr_len));
                        dns_ntop(AF_INET6, (const void *)(buf->array + 4),
                                 host, INET6_ADDRSTRLEN);
                        sprintf(port, "%d", p);
                    }
                } else {
                    bfree(abuf);
                    LOGE("unsupported addrtype: %d", request->atyp);
                    close_and_free_remote(EV_A_ remote);
                    close_and_free_server(EV_A_ server);
                    return;
                }

                server->stage = 5;

                buf->len -= (3 + abuf->len);
                if (buf->len > 0) {
                    memmove(buf->array, buf->array + 3 + abuf->len, buf->len);
                }

                if (verbose) {
                    LOGI("connect to %s:%s", host, port);
                }

                if ((acl && (request->atyp == 1 || request->atyp == 4) && acl_match_ip(host))) {
                    if (verbose) {
                        LOGI("bypass %s:%s", host, port);
                    }
                    struct sockaddr_storage storage;
                    memset(&storage, 0, sizeof(struct sockaddr_storage));
                    if (get_sockaddr(host, port, &storage, 0) != -1) {
                        remote         = create_remote(server->listener, (struct sockaddr *)&storage);
                        remote->direct = 1;
                    }
                } else {
                    remote = create_remote(server->listener, NULL);
                }

                if (remote == NULL) {
                    bfree(abuf);
                    LOGE("invalid remote addr");
                    close_and_free_server(EV_A_ server);
                    return;
                }

                // SSR beg
                if (server->listener->list_obfs_global[remote->remote_index] == NULL && server->obfs_plugin) {
                    server->listener->list_obfs_global[remote->remote_index] = server->obfs_plugin->init_data();
                }
                if (server->listener->list_protocol_global[remote->remote_index] == NULL && server->protocol_plugin) {
                    server->listener->list_protocol_global[remote->remote_index] = server->protocol_plugin->init_data();
                }

                server_info _server_info;
                memset(&_server_info, 0, sizeof(server_info));
                strcpy(_server_info.host, inet_ntoa(((struct sockaddr_in*)&remote->addr)->sin_addr));
                _server_info.port = ((struct sockaddr_in*)&remote->addr)->sin_port;
                _server_info.port = _server_info.port >> 8 | _server_info.port << 8;
                _server_info.param = server->listener->obfs_param;
                _server_info.g_data = server->listener->list_obfs_global[remote->remote_index];
                _server_info.head_len = get_head_size(ss_addr_to_send.array, 320, 30);
                _server_info.iv = server->e_ctx->evp.iv;
                _server_info.iv_len = enc_get_iv_len();
                _server_info.key = enc_get_key();
                _server_info.key_len = enc_get_key_len();
                _server_info.tcp_mss = 1440;

                if (server->obfs_plugin)
                    server->obfs_plugin->set_server_info(server->obfs, &_server_info);

                _server_info.param = NULL;
                _server_info.g_data = server->listener->list_protocol_global[remote->remote_index];

                if (server->protocol_plugin)
                    server->protocol_plugin->set_server_info(server->protocol, &_server_info);
                // SSR end

                if (!remote->direct) {
                    if (auth) {
                        abuf->array[0] |= ONETIMEAUTH_FLAG;
                        ss_onetimeauth(abuf, server->e_ctx->evp.iv, BUF_SIZE);
                    }

                    brealloc(remote->buf, buf->len + abuf->len, BUF_SIZE);
                    memcpy(remote->buf->array, abuf->array, abuf->len);
                    remote->buf->len = buf->len + abuf->len;

                    if (buf->len > 0) {
                        if (auth) {
                            ss_gen_hash(buf, &remote->counter, server->e_ctx, BUF_SIZE);
                        }
                        memcpy(remote->buf->array + abuf->len, buf->array, buf->len);
                    }
                } else {
                    if (buf->len > 0) {
                        memcpy(remote->buf->array, buf->array, buf->len);
                        remote->buf->len = buf->len;
                    }
                }

                server->remote = remote;
                remote->server = server;

                bfree(abuf);
            }

            // Fake reply
            struct socks5_response response;
            response.ver  = SVERSION;
            response.rep  = 0;
            response.rsv  = 0;
            response.atyp = 1;

            memcpy(server->buf->array, &response, sizeof(struct socks5_response));
            memcpy(server->buf->array + sizeof(struct socks5_response),
                   &sock_addr.sin_addr, sizeof(sock_addr.sin_addr));
            memcpy(server->buf->array + sizeof(struct socks5_response) +
                   sizeof(sock_addr.sin_addr),
                   &sock_addr.sin_port, sizeof(sock_addr.sin_port));

            int reply_size = sizeof(struct socks5_response) +
                             sizeof(sock_addr.sin_addr) +
                             sizeof(sock_addr.sin_port);
            int s = send(server->fd, server->buf->array, reply_size, 0);
            if (s < reply_size) {
                LOGE("failed to send fake reply");
                close_and_free_remote(EV_A_ remote);
                close_and_free_server(EV_A_ server);
                return;
            }

            if (udp_assc) {
                close_and_free_remote(EV_A_ remote);
                close_and_free_server(EV_A_ server);
                return;
            }
        }
    }
}

static void server_send_cb(EV_P_ ev_io *w, int revents)
{
    server_ctx_t *server_send_ctx = (server_ctx_t *)w;
    server_t *server              = server_send_ctx->server;
    remote_t *remote              = server->remote;
    if (server->buf->len == 0) {
        // close and free
        close_and_free_remote(EV_A_ remote);
        close_and_free_server(EV_A_ server);
        return;
    } else {
        // has data to send
        ssize_t s = send(server->fd, server->buf->array + server->buf->idx,
                         server->buf->len, 0);
        if (s < 0) {
            if (errno != EAGAIN && errno != EWOULDBLOCK) {
                ERROR("server_send_cb_send");
                close_and_free_remote(EV_A_ remote);
                close_and_free_server(EV_A_ server);
            }
            return;
        } else if (s < server->buf->len) {
            // partly sent, move memory, wait for the next time to send
            server->buf->len -= s;
            server->buf->idx += s;
            return;
        } else {
            // all sent out, wait for reading
            server->buf->len = 0;
            server->buf->idx = 0;
            ev_io_stop(EV_A_ & server_send_ctx->io);
            ev_io_start(EV_A_ & remote->recv_ctx->io);
            return;
        }
    }
}

#ifdef ANDROID
static void stat_update_cb(struct ev_loop *loop)
{
    ev_tstamp now = ev_now(loop);
    if (now - last > 1.0) {
        send_traffic_stat(tx, rx);
        last = now;
    }
}

#endif

static void remote_timeout_cb(EV_P_ ev_timer *watcher, int revents)
{
    remote_ctx_t *remote_ctx = (remote_ctx_t *)(((void *)watcher)
                                                - sizeof(ev_io));
    remote_t *remote = remote_ctx->remote;
    server_t *server = remote->server;

    if (verbose) {
        LOGI("TCP connection timeout");
    }

    close_and_free_remote(EV_A_ remote);
    close_and_free_server(EV_A_ server);
}

static void remote_recv_cb(EV_P_ ev_io *w, int revents)
{
    remote_ctx_t *remote_recv_ctx = (remote_ctx_t *)w;
    remote_t *remote              = remote_recv_ctx->remote;
    server_t *server              = remote->server;

    ev_timer_again(EV_A_ & remote->recv_ctx->watcher);

#ifdef ANDROID
    stat_update_cb(loop);
#endif

    ssize_t r = recv(remote->fd, server->buf->array, BUF_SIZE, 0);

    if (r == 0) {
        // connection closed
        close_and_free_remote(EV_A_ remote);
        close_and_free_server(EV_A_ server);
        return;
    } else if (r < 0) {
        if (errno == EAGAIN || errno == EWOULDBLOCK) {
            // no data
            // continue to wait for recv
            return;
        } else {
            ERROR("remote_recv_cb_recv");
            close_and_free_remote(EV_A_ remote);
            close_and_free_server(EV_A_ server);
            return;
        }
    }

    server->buf->len = r;

    if (!remote->direct) {
#ifdef ANDROID
        rx += server->buf->len;
#endif
        if ( r == 0 )
            return;
        // SSR beg
        if (server->obfs_plugin) {
            obfs_class *obfs_plugin = server->obfs_plugin;
            if (obfs_plugin->client_decode) {
                int needsendback;
                server->buf->len = obfs_plugin->client_decode(server->obfs, &server->buf->array, server->buf->len, &server->buf->capacity, &needsendback);
                if (server->buf->len < 0) {
                    LOGE("client_decode");
                    close_and_free_remote(EV_A_ remote);
                    close_and_free_server(EV_A_ server);
                    return;
                }
                if (needsendback) {
                    size_t capacity = BUF_SIZE;
                    char *buf = (char*)malloc(capacity);
                    obfs_class *obfs_plugin = server->obfs_plugin;
                    if (obfs_plugin->client_encode) {
                        int len = obfs_plugin->client_encode(server->obfs, &buf, 0, &capacity);
                        send(remote->fd, buf, len, 0);
                    }
                    free(buf);
                }
            }
        }
        if (server->buf->len > 0) {
        int err = ss_decrypt(server->buf, server->d_ctx, BUF_SIZE);
            if (err) {
                LOGE("remote invalid password or cipher");
                close_and_free_remote(EV_A_ remote);
                close_and_free_server(EV_A_ server);
                return;
            }
        }
        if (server->protocol_plugin) {
            obfs_class *protocol_plugin = server->protocol_plugin;
            if (protocol_plugin->client_post_decrypt) {
                server->buf->len = protocol_plugin->client_post_decrypt(server->protocol, &server->buf->array, server->buf->len, &server->buf->capacity);
                if (server->buf->len < 0) {
                    LOGE("client_post_decrypt");
                    close_and_free_remote(EV_A_ remote);
                    close_and_free_server(EV_A_ server);
                    return;
                }
                if ( server->buf->len == 0 )
                    return;
            }
        }
        // SSR end
    }

    int s = send(server->fd, server->buf->array, server->buf->len, 0);

    if (s == -1) {
        if (errno == EAGAIN || errno == EWOULDBLOCK) {
            // no data, wait for send
            server->buf->idx = 0;
            ev_io_stop(EV_A_ & remote_recv_ctx->io);
            ev_io_start(EV_A_ & server->send_ctx->io);
            return;
        } else {
            ERROR("remote_recv_cb_send");
            close_and_free_remote(EV_A_ remote);
            close_and_free_server(EV_A_ server);
            return;
        }
    } else if (s < server->buf->len) {
        server->buf->len -= s;
        server->buf->idx  = s;
        ev_io_stop(EV_A_ & remote_recv_ctx->io);
        ev_io_start(EV_A_ & server->send_ctx->io);
        return;
    }
}

static void remote_send_cb(EV_P_ ev_io *w, int revents)
{
    remote_ctx_t *remote_send_ctx = (remote_ctx_t *)w;
    remote_t *remote              = remote_send_ctx->remote;
    server_t *server              = remote->server;

    if (!remote_send_ctx->connected) {
        struct sockaddr_storage addr;
        socklen_t len = sizeof addr;
        int r         = getpeername(remote->fd, (struct sockaddr *)&addr, &len);
        if (r == 0) {
            remote_send_ctx->connected = 1;
            ev_timer_stop(EV_A_ & remote_send_ctx->watcher);
            ev_timer_start(EV_A_ & remote->recv_ctx->watcher);
            ev_io_start(EV_A_ & remote->recv_ctx->io);

            // no need to send any data
            if (remote->buf->len == 0) {
                ev_io_stop(EV_A_ & remote_send_ctx->io);
                ev_io_start(EV_A_ & server->recv_ctx->io);
                return;
            }
        } else {
            // not connected
            ERROR("getpeername");
            close_and_free_remote(EV_A_ remote);
            close_and_free_server(EV_A_ server);
            return;
        }
    }

    if (remote->buf->len == 0) {
        // close and free
        close_and_free_remote(EV_A_ remote);
        close_and_free_server(EV_A_ server);
        return;
    } else {
        // has data to send
        ssize_t s = send(remote->fd, remote->buf->array + remote->buf->idx,
                         remote->buf->len, 0);
        if (s < 0) {
            if (errno != EAGAIN && errno != EWOULDBLOCK) {
                ERROR("remote_send_cb_send");
                // close and free
                close_and_free_remote(EV_A_ remote);
                close_and_free_server(EV_A_ server);
            }
            return;
        } else if (s < remote->buf->len) {
            // partly sent, move memory, wait for the next time to send
            remote->buf->len -= s;
            remote->buf->idx += s;
            return;
        } else {
            // all sent out, wait for reading
            remote->buf->len = 0;
            remote->buf->idx = 0;
            ev_io_stop(EV_A_ & remote_send_ctx->io);
            ev_io_start(EV_A_ & server->recv_ctx->io);
        }
    }
}

static remote_t *new_remote(int fd, int timeout)
{
    remote_t *remote;
    remote = malloc(sizeof(remote_t));

    memset(remote, 0, sizeof(remote_t));

    remote->buf                 = malloc(sizeof(buffer_t));
    remote->recv_ctx            = malloc(sizeof(remote_ctx_t));
    remote->send_ctx            = malloc(sizeof(remote_ctx_t));
    remote->recv_ctx->connected = 0;
    remote->send_ctx->connected = 0;
    remote->fd                  = fd;
    remote->recv_ctx->remote    = remote;
    remote->send_ctx->remote    = remote;

    ev_io_init(&remote->recv_ctx->io, remote_recv_cb, fd, EV_READ);
    ev_io_init(&remote->send_ctx->io, remote_send_cb, fd, EV_WRITE);
    ev_timer_init(&remote->send_ctx->watcher, remote_timeout_cb,
                  min(MAX_CONNECT_TIMEOUT, timeout), 0);
    ev_timer_init(&remote->recv_ctx->watcher, remote_timeout_cb,
                  min(MAX_CONNECT_TIMEOUT, timeout), timeout);

    balloc(remote->buf, BUF_SIZE);

    return remote;
}

static void free_remote(remote_t *remote)
{
    if (remote->server != NULL) {
        remote->server->remote = NULL;
    }
    if (remote->buf != NULL) {
        bfree(remote->buf);
        free(remote->buf);
    }
    free(remote->recv_ctx);
    free(remote->send_ctx);
    free(remote);
}

static void close_and_free_remote(EV_P_ remote_t *remote)
{
    if (remote != NULL) {
        ev_timer_stop(EV_A_ & remote->send_ctx->watcher);
        ev_timer_stop(EV_A_ & remote->recv_ctx->watcher);
        ev_io_stop(EV_A_ & remote->send_ctx->io);
        ev_io_stop(EV_A_ & remote->recv_ctx->io);
        close(remote->fd);
        free_remote(remote);
    }
}

static server_t *new_server(int fd, int method)
{
    server_t *server;
    server = malloc(sizeof(server_t));

    memset(server, 0, sizeof(server_t));

    server->recv_ctx            = malloc(sizeof(server_ctx_t));
    server->send_ctx            = malloc(sizeof(server_ctx_t));
    server->buf                 = malloc(sizeof(buffer_t));
    server->recv_ctx->connected = 0;
    server->send_ctx->connected = 0;
    server->fd                  = fd;
    server->recv_ctx->server    = server;
    server->send_ctx->server    = server;

    if (method) {
        server->e_ctx = malloc(sizeof(struct enc_ctx));
        server->d_ctx = malloc(sizeof(struct enc_ctx));
        enc_ctx_init(method, server->e_ctx, 1);
        enc_ctx_init(method, server->d_ctx, 0);
    } else {
        server->e_ctx = NULL;
        server->d_ctx = NULL;
    }

    ev_io_init(&server->recv_ctx->io, server_recv_cb, fd, EV_READ);
    ev_io_init(&server->send_ctx->io, server_send_cb, fd, EV_WRITE);

    balloc(server->buf, BUF_SIZE);

    cork_dllist_add(&connections, &server->entries);

    return server;
}

static void free_server(server_t *server)
{
    cork_dllist_remove(&server->entries);

    if (server->remote != NULL) {
        server->remote->server = NULL;
    }
    if (server->e_ctx != NULL) {
        cipher_context_release(&server->e_ctx->evp);
        free(server->e_ctx);
    }
    if (server->d_ctx != NULL) {
        cipher_context_release(&server->d_ctx->evp);
        free(server->d_ctx);
    }
    if (server->buf != NULL) {
        bfree(server->buf);
        free(server->buf);
    }
    // SSR beg
    if (server->obfs_plugin) {
        server->obfs_plugin->dispose(server->obfs);
        server->obfs = NULL;
        free_obfs_class(server->obfs_plugin);
        server->obfs_plugin = NULL;
    }
    if (server->protocol_plugin) {
        server->protocol_plugin->dispose(server->protocol);
        server->protocol = NULL;
        free_obfs_class(server->protocol_plugin);
        server->protocol_plugin = NULL;
    }
    // SSR end
    free(server->recv_ctx);
    free(server->send_ctx);
    free(server);
}

static void close_and_free_server(EV_P_ server_t *server)
{
    if (server != NULL) {
        ev_io_stop(EV_A_ & server->send_ctx->io);
        ev_io_stop(EV_A_ & server->recv_ctx->io);
        close(server->fd);
        free_server(server);
    }
}

static remote_t *create_remote(listen_ctx_t *listener,
                               struct sockaddr *addr)
{
    struct sockaddr *remote_addr;

    int index = rand() % listener->remote_num;
    if (addr == NULL) {
        remote_addr = listener->remote_addr[index];
    } else {
        remote_addr = addr;
    }

    int remotefd = socket(remote_addr->sa_family, SOCK_STREAM, IPPROTO_TCP);

    if (remotefd < 0) {
        ERROR("socket");
        return NULL;
    }

    int opt = 1;
    setsockopt(remotefd, SOL_TCP, TCP_NODELAY, &opt, sizeof(opt));
#ifdef SO_NOSIGPIPE
    setsockopt(remotefd, SOL_SOCKET, SO_NOSIGPIPE, &opt, sizeof(opt));
#endif

    // Setup
    setnonblocking(remotefd);
#ifdef SET_INTERFACE
    if (listener->iface) {
        setinterface(remotefd, listener->iface);
    }
#endif

    remote_t *remote = new_remote(remotefd, listener->timeout);
    remote->addr_len = get_sockaddr_len(remote_addr);
    memcpy(&(remote->addr), remote_addr, remote->addr_len);
    remote->remote_index = index;

    return remote;
}

static void signal_cb(EV_P_ ev_signal *w, int revents)
{
    if (revents & EV_SIGNAL) {
        switch (w->signum) {
        case SIGINT:
        case SIGTERM:
            ev_unloop(EV_A_ EVUNLOOP_ALL);
        }
    }
}

void accept_cb(EV_P_ ev_io *w, int revents)
{
    listen_ctx_t *listener = (listen_ctx_t *)w;
    int serverfd           = accept(listener->fd, NULL, NULL);
    if (serverfd == -1) {
        ERROR("accept");
        return;
    }
    setnonblocking(serverfd);
    int opt = 1;
    setsockopt(serverfd, SOL_TCP, TCP_NODELAY, &opt, sizeof(opt));
#ifdef SO_NOSIGPIPE
    setsockopt(serverfd, SOL_SOCKET, SO_NOSIGPIPE, &opt, sizeof(opt));
#endif

    server_t *server = new_server(serverfd, listener->method);
    server->listener = listener;
    // SSR beg
    server->obfs_plugin = new_obfs_class(listener->obfs_name);
    if (server->obfs_plugin) {
        server->obfs = server->obfs_plugin->new_obfs();
    }
    server->protocol_plugin = new_obfs_class(listener->protocol_name);
    if (server->protocol_plugin) {
        server->protocol = server->protocol_plugin->new_obfs();
    }
    // SSR end

    ev_io_start(EV_A_ & server->recv_ctx->io);
}

#ifndef LIB_ONLY
int main(int argc, char **argv)
{
    int i, c;
    int pid_flags    = 0;
    char *user       = NULL;
    char *local_port = NULL;
    char *local_addr = NULL;
    char *password = NULL;
    char *timeout = NULL;
    char *protocol = NULL; // SSR
    char *method = NULL;
    char *obfs = NULL; // SSR
    char *obfs_param = NULL; // SSR
    char *pid_path = NULL;
    char *conf_path = NULL;
    char *iface = NULL;

    srand(time(NULL));

    int remote_num = 0;
    ss_addr_t remote_addr[MAX_REMOTE_NUM];
    char *remote_port = NULL;

    int option_index                    = 0;
    static struct option long_options[] = {
        { "fast-open", no_argument,       0, 0 },
        { "acl",       required_argument, 0, 0 },
        {           0,                 0, 0, 0 }
    };

    opterr = 0;

    USE_TTY();

#ifdef ANDROID
<<<<<<< HEAD
    while ((c = getopt_long(argc, argv, "f:s:p:l:k:t:m:i:c:b:a:n:P:o:G:g:uvVA", // SSR
=======
    while ((c = getopt_long(argc, argv, "f:s:p:l:k:t:m:i:c:b:a:n:P:uvVA",
>>>>>>> 3a0c6a19
                            long_options, &option_index)) != -1) {
#else
    while ((c = getopt_long(argc, argv, "f:s:p:l:k:t:m:i:c:b:a:n:P:o:G:uvA", // SSR
                            long_options, &option_index)) != -1) {
#endif
        switch (c) {
        case 0:
            if (option_index == 0) {
                fast_open = 1;
            } else if (option_index == 1) {
                LOGI("initialize acl...");
                acl = !init_acl(optarg, BLACK_LIST);
            }
            break;
        case 's':
            if (remote_num < MAX_REMOTE_NUM) {
                remote_addr[remote_num].host   = optarg;
                remote_addr[remote_num++].port = NULL;
            }
            break;
        case 'p':
            remote_port = optarg;
            break;
        case 'l':
            local_port = optarg;
            break;
        case 'k':
            password = optarg;
            break;
        case 'f':
            pid_flags = 1;
            pid_path  = optarg;
            break;
        case 't':
            timeout = optarg;
            break;
        // SSR beg
        case 'P':
            protocol = optarg;
            break;
        case 'm':
            method = optarg;
            break;
        case 'o':
            obfs = optarg;
            break;
        case 'G':
            break;
        case 'g':
            obfs_param = optarg;
            break;
        // SSR end
        case 'c':
            conf_path = optarg;
            break;
        case 'i':
            iface = optarg;
            break;
        case 'b':
            local_addr = optarg;
            break;
        case 'a':
            user = optarg;
            break;
#ifdef HAVE_SETRLIMIT
        case 'n':
            nofile = atoi(optarg);
            break;
#endif
        case 'u':
            mode = TCP_AND_UDP;
            break;
        case 'v':
            verbose = 1;
            break;
        case 'A':
            auth = 1;
            break;
#ifdef ANDROID
        case 'V':
            vpn = 1;
            break;
        case 'P':
            prefix = optarg;
            break;
#endif
        }
    }

    if (opterr) {
        usage();
        exit(EXIT_FAILURE);
    }

    if (argc == 1) {
        if (conf_path == NULL) {
            conf_path = DEFAULT_CONF_PATH;
        }
    }
    if (conf_path != NULL) {
        jconf_t *conf = read_jconf(conf_path);
        if (remote_num == 0) {
            remote_num = conf->remote_num;
            for (i = 0; i < remote_num; i++)
                remote_addr[i] = conf->remote_addr[i];
        }
        if (remote_port == NULL) {
            remote_port = conf->remote_port;
        }
        if (local_addr == NULL) {
            local_addr = conf->local_addr;
        }
        if (local_port == NULL) {
            local_port = conf->local_port;
        }
        if (password == NULL) {
            password = conf->password;
        }
        // SSR beg
        if (protocol == NULL) {
            protocol = conf->protocol;
            LOGI("protocol %s", protocol);
        }
        if (method == NULL) {
            method = conf->method;
            LOGI("method %s", method);
        }
        if (obfs == NULL) {
            obfs = conf->obfs;
            LOGI("obfs %s", obfs);
        }
        if (obfs_param == NULL) {
            obfs_param = conf->obfs_param;
            LOGI("obfs_param %s", obfs_param);
        }
        // SSR end
        if (timeout == NULL) {
            timeout = conf->timeout;
        }
        if (auth == 0) {
            auth = conf->auth;
        }
        if (fast_open == 0) {
            fast_open = conf->fast_open;
        }
#ifdef HAVE_SETRLIMIT
        if (nofile == 0) {
            nofile = conf->nofile;
        }
        /*
         * no need to check the return value here since we will show
         * the user an error message if setrlimit(2) fails
         */
        if (nofile > 1024) {
            if (verbose) {
                LOGI("setting NOFILE to %d", nofile);
            }
            set_nofile(nofile);
        }
#endif
    }

    if (remote_num == 0 || remote_port == NULL ||
        local_port == NULL || password == NULL) {
        usage();
        exit(EXIT_FAILURE);
    }

    if (timeout == NULL) {
        timeout = "60";
    }

    if (local_addr == NULL) {
        local_addr = "127.0.0.1";
    }

    if (pid_flags) {
        USE_SYSLOG(argv[0]);
        daemonize(pid_path);
    }

    if (fast_open == 1) {
#ifdef TCP_FASTOPEN
        LOGI("using tcp fast open");
#else
        LOGE("tcp fast open is not supported by this environment");
#endif
    }

    if (auth) {
        LOGI("onetime authentication enabled");
    }

#ifdef __MINGW32__
    winsock_init();
#else
    // ignore SIGPIPE
    signal(SIGPIPE, SIG_IGN);
    signal(SIGABRT, SIG_IGN);
#endif

    struct ev_signal sigint_watcher;
    struct ev_signal sigterm_watcher;
    ev_signal_init(&sigint_watcher, signal_cb, SIGINT);
    ev_signal_init(&sigterm_watcher, signal_cb, SIGTERM);
    ev_signal_start(EV_DEFAULT, &sigint_watcher);
    ev_signal_start(EV_DEFAULT, &sigterm_watcher);

    // Setup keys
    LOGI("initialize ciphers... %s", method);
    int m = enc_init(password, method);

    // Setup proxy context
    listen_ctx_t listen_ctx;
    listen_ctx.remote_num  = remote_num;
    listen_ctx.remote_addr = malloc(sizeof(struct sockaddr *) * remote_num);
    for (i = 0; i < remote_num; i++) {
        char *host = remote_addr[i].host;
        char *port = remote_addr[i].port == NULL ? remote_port :
                     remote_addr[i].port;
        struct sockaddr_storage *storage = malloc(sizeof(struct sockaddr_storage));
        memset(storage, 0, sizeof(struct sockaddr_storage));
        if (get_sockaddr(host, port, storage, 1) == -1) {
            FATAL("failed to resolve the provided hostname");
        }
        listen_ctx.remote_addr[i] = (struct sockaddr *)storage;
    }
    listen_ctx.timeout = atoi(timeout);
    listen_ctx.iface = iface;
    // SSR beg
    listen_ctx.protocol_name = protocol;
    listen_ctx.method = m;
    listen_ctx.obfs_name = obfs;
    listen_ctx.obfs_param = obfs_param;
    listen_ctx.list_protocol_global = malloc(sizeof(void *) * remote_num);
    listen_ctx.list_obfs_global = malloc(sizeof(void *) * remote_num);
    memset(listen_ctx.list_protocol_global, 0, sizeof(void *) * remote_num);
    memset(listen_ctx.list_obfs_global, 0, sizeof(void *) * remote_num);
    // SSR end

    struct ev_loop *loop = EV_DEFAULT;

    // Setup socket
    int listenfd;
    listenfd = create_and_bind(local_addr, local_port);
    if (listenfd < 0) {
        FATAL("bind() error");
    }
    if (listen(listenfd, SOMAXCONN) == -1) {
        FATAL("listen() error");
    }
    setnonblocking(listenfd);

    listen_ctx.fd = listenfd;

    ev_io_init(&listen_ctx.io, accept_cb, listenfd, EV_READ);
    ev_io_start(loop, &listen_ctx.io);

    // Setup UDP
    if (mode != TCP_ONLY) {
        LOGI("udprelay enabled");
        init_udprelay(local_addr, local_port, listen_ctx.remote_addr[0],
                      get_sockaddr_len(listen_ctx.remote_addr[0]), m, auth, listen_ctx.timeout, iface);
    }

    LOGI("listening at %s:%s", local_addr, local_port);

    // setuid
    if (user != NULL) {
        run_as(user);
    }

    // Init connections
    cork_dllist_init(&connections);

    // Enter the loop
    ev_run(loop, 0);

    if (verbose) {
        LOGI("closed gracefully");
    }

    // Clean up

    ev_io_stop(loop, &listen_ctx.io);
    free_connections(loop);

    if (mode != TCP_ONLY) {
        free_udprelay();
    }

    for (i = 0; i < remote_num; i++) {
        free(listen_ctx.remote_addr[i]);
        //*
        if (listen_ctx.list_protocol_global[i]) {
            free(listen_ctx.list_protocol_global[i]);
            listen_ctx.list_protocol_global[i] = NULL;
        }
        if (listen_ctx.list_obfs_global[i]) {
            free(listen_ctx.list_obfs_global[i]);
            listen_ctx.list_obfs_global[i] = NULL;
        }// */
    }
    free(listen_ctx.remote_addr);
    free(listen_ctx.list_protocol_global); // SSR
    free(listen_ctx.list_obfs_global); // SSR

#ifdef __MINGW32__
    winsock_cleanup();
#endif

    ev_signal_stop(EV_DEFAULT, &sigint_watcher);
    ev_signal_stop(EV_DEFAULT, &sigterm_watcher);

    return 0;
}

#else

int start_ss_local_server(profile_t profile)
{
    srand(time(NULL));

    char *remote_host = profile.remote_host;
    char *local_addr  = profile.local_addr;
    char *method      = profile.method;
    char *password    = profile.password;
    char *log         = profile.log;
    int remote_port   = profile.remote_port;
    int local_port    = profile.local_port;
    int timeout       = profile.timeout;

    auth      = profile.auth;
    mode      = profile.mode;
    fast_open = profile.fast_open;
    verbose   = profile.verbose;

    char local_port_str[16];
    char remote_port_str[16];
    sprintf(local_port_str, "%d", local_port);
    sprintf(remote_port_str, "%d", remote_port);

    USE_LOGFILE(log);

    if (profile.acl != NULL) {
        acl = !init_acl(profile.acl, BLACK_LIST);
    }

    if (local_addr == NULL) {
        local_addr = "127.0.0.1";
    }

#ifdef __MINGW32__
    winsock_init();
#else
    // ignore SIGPIPE
    signal(SIGPIPE, SIG_IGN);
    signal(SIGABRT, SIG_IGN);
#endif

    struct ev_signal sigint_watcher;
    struct ev_signal sigterm_watcher;
    ev_signal_init(&sigint_watcher, signal_cb, SIGINT);
    ev_signal_init(&sigterm_watcher, signal_cb, SIGTERM);
    ev_signal_start(EV_DEFAULT, &sigint_watcher);
    ev_signal_start(EV_DEFAULT, &sigterm_watcher);

    // Setup keys
    LOGI("initialize ciphers... %s", method);
    int m = enc_init(password, method);

    struct sockaddr_storage *storage = malloc(sizeof(struct sockaddr_storage));
    memset(storage, 0, sizeof(struct sockaddr_storage));
    if (get_sockaddr(remote_host, remote_port_str, storage, 1) == -1) {
        return -1;
    }

    // Setup proxy context
    struct ev_loop *loop = EV_DEFAULT;
    listen_ctx_t listen_ctx;

    listen_ctx.remote_num     = 1;
    listen_ctx.remote_addr    = malloc(sizeof(struct sockaddr *));
    listen_ctx.remote_addr[0] = (struct sockaddr *)storage;
    listen_ctx.timeout        = timeout;
    listen_ctx.method         = m;
    listen_ctx.iface          = NULL;

    // Setup socket
    int listenfd;
    listenfd = create_and_bind(local_addr, local_port_str);
    if (listenfd < 0) {
        ERROR("bind()");
        return -1;
    }
    if (listen(listenfd, SOMAXCONN) == -1) {
        ERROR("listen()");
        return -1;
    }
    setnonblocking(listenfd);

    listen_ctx.fd = listenfd;

    ev_io_init(&listen_ctx.io, accept_cb, listenfd, EV_READ);
    ev_io_start(loop, &listen_ctx.io);

    // Setup UDP
    if (mode != TCP_ONLY) {
        LOGI("udprelay enabled");
        struct sockaddr *addr = (struct sockaddr *)storage;
        init_udprelay(local_addr, local_port_str, addr,
                      get_sockaddr_len(addr), m, auth, timeout, NULL);
    }

    LOGI("listening at %s:%s", local_addr, local_port_str);

    // Init connections
    cork_dllist_init(&connections);

    // Enter the loop
    ev_run(loop, 0);

    if (verbose) {
        LOGI("closed gracefully");
    }

    // Clean up
    if (mode != TCP_ONLY) {
        free_udprelay();
    }

    ev_io_stop(loop, &listen_ctx.io);
    free_connections(loop);
    close(listen_ctx.fd);

    free(listen_ctx.remote_addr);

#ifdef __MINGW32__
    winsock_cleanup();
#endif

    ev_signal_stop(EV_DEFAULT, &sigint_watcher);
    ev_signal_stop(EV_DEFAULT, &sigterm_watcher);

    // cannot reach here
    return 0;
}

#endif<|MERGE_RESOLUTION|>--- conflicted
+++ resolved
@@ -1116,14 +1116,10 @@
     USE_TTY();
 
 #ifdef ANDROID
-<<<<<<< HEAD
-    while ((c = getopt_long(argc, argv, "f:s:p:l:k:t:m:i:c:b:a:n:P:o:G:g:uvVA", // SSR
-=======
-    while ((c = getopt_long(argc, argv, "f:s:p:l:k:t:m:i:c:b:a:n:P:uvVA",
->>>>>>> 3a0c6a19
+    while ((c = getopt_long(argc, argv, "f:s:p:l:k:t:m:i:c:b:a:n:P:O:o:G:g:uvVA", // SSR
                             long_options, &option_index)) != -1) {
 #else
-    while ((c = getopt_long(argc, argv, "f:s:p:l:k:t:m:i:c:b:a:n:P:o:G:uvA", // SSR
+    while ((c = getopt_long(argc, argv, "f:s:p:l:k:t:m:i:c:b:a:n:P:O:o:G:uvA", // SSR
                             long_options, &option_index)) != -1) {
 #endif
         switch (c) {
@@ -1158,7 +1154,7 @@
             timeout = optarg;
             break;
         // SSR beg
-        case 'P':
+        case 'O':
             protocol = optarg;
             break;
         case 'm':
