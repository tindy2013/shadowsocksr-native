/*
 * local.c - Setup a socks5 proxy through remote shadowsocks server
 *
 * Copyright (C) 2013 - 2015, Max Lv <max.c.lv@gmail.com>
 *
 * This file is part of the shadowsocks-libev.
 *
 * shadowsocks-libev is free software; you can redistribute it and/or modify
 * it under the terms of the GNU General Public License as published by
 * the Free Software Foundation; either version 3 of the License, or
 * (at your option) any later version.
 *
 * shadowsocks-libev is distributed in the hope that it will be useful,
 * but WITHOUT ANY WARRANTY; without even the implied warranty of
 * MERCHANTABILITY or FITNESS FOR A PARTICULAR PURPOSE. See the
 * GNU General Public License for more details.
 *
 * You should have received a copy of the GNU General Public License
 * along with shadowsocks-libev; see the file COPYING. If not, see
 * <http://www.gnu.org/licenses/>.
 */

#ifdef HAVE_CONFIG_H
#include "config.h"
#endif

#include <sys/stat.h>
#include <sys/types.h>
#include <fcntl.h>
#include <locale.h>
#include <signal.h>
#include <string.h>
#include <strings.h>
#include <unistd.h>
#include <getopt.h>

#ifndef __MINGW32__
#include <errno.h>
#include <arpa/inet.h>
#include <netdb.h>
#include <netinet/in.h>
#include <pthread.h>
#endif

#ifdef LIB_ONLY
#include <pthread.h>
#include "shadowsocks.h"
#endif

#if defined(HAVE_SYS_IOCTL_H) && defined(HAVE_NET_IF_H) && defined(__linux__)
#include <net/if.h>
#include <sys/ioctl.h>
#define SET_INTERFACE
#endif

#include <libcork/core.h>
#include <udns.h>

#ifdef __MINGW32__
#include "win32.h"
#endif

#include "netutils.h"
#include "utils.h"
#include "socks5.h"
#include "acl.h"
#include "http.h"
#include "tls.h"
#include "local.h"

#ifndef LIB_ONLY
#ifdef __APPLE__
#include <AvailabilityMacros.h>
#if defined(MAC_OS_X_VERSION_10_10) && MAC_OS_X_VERSION_MIN_REQUIRED >= MAC_OS_X_VERSION_10_10
#include <launch.h>
#define HAVE_LAUNCHD
#endif
#endif
#endif

#ifndef EAGAIN
#define EAGAIN EWOULDBLOCK
#endif

#ifndef EWOULDBLOCK
#define EWOULDBLOCK EAGAIN
#endif

#ifndef BUF_SIZE
#define BUF_SIZE 2048
#endif

int verbose = 0;
int keep_resolving = 1;

#ifdef ANDROID
int vpn        = 0;
uint64_t tx    = 0;
uint64_t rx    = 0;
ev_tstamp last = 0;
char *prefix;
#endif

#include "includeobfs.h" // I don't want to modify makefile

static int acl       = 0;
static int mode = TCP_ONLY;
static int ipv6first = 0;

static int fast_open = 0;
#ifdef HAVE_SETRLIMIT
#ifndef LIB_ONLY
static int nofile = 0;
#endif
#endif

static void server_recv_cb(EV_P_ ev_io *w, int revents);
static void server_send_cb(EV_P_ ev_io *w, int revents);
static void remote_recv_cb(EV_P_ ev_io *w, int revents);
static void remote_send_cb(EV_P_ ev_io *w, int revents);
static void accept_cb(EV_P_ ev_io *w, int revents);
static void signal_cb(EV_P_ ev_signal *w, int revents);

static int create_and_bind(const char *addr, const char *port);
#ifdef HAVE_LAUNCHD
static int launch_or_create(const char *addr, const char *port);
#endif
static remote_t *create_remote(listen_ctx_t *listener, struct sockaddr *addr);
static void free_remote(remote_t *remote);
static void close_and_free_remote(EV_P_ remote_t *remote);
static void free_server(server_t *server);
static void close_and_free_server(EV_P_ server_t *server);

static remote_t *new_remote(int fd, int timeout);
static server_t *new_server(int fd);

static struct cork_dllist connections;

#ifndef __MINGW32__
int
setnonblocking(int fd)
{
    int flags;
    if (-1 == (flags = fcntl(fd, F_GETFL, 0))) {
        flags = 0;
    }
    return fcntl(fd, F_SETFL, flags | O_NONBLOCK);
}

#endif

int
create_and_bind(const char *addr, const char *port)
{
    struct addrinfo hints;
    struct addrinfo *result, *rp;
    int s, listen_sock;

    memset(&hints, 0, sizeof(struct addrinfo));
    hints.ai_family   = AF_UNSPEC;   /* Return IPv4 and IPv6 choices */
    hints.ai_socktype = SOCK_STREAM; /* We want a TCP socket */

    s = getaddrinfo(addr, port, &hints, &result);
    if (s != 0) {
        LOGI("getaddrinfo: %s", gai_strerror(s));
        return -1;
    }

    for (rp = result; rp != NULL; rp = rp->ai_next) {
        listen_sock = socket(rp->ai_family, rp->ai_socktype, rp->ai_protocol);
        if (listen_sock == -1) {
            continue;
        }

        int opt = 1;
        setsockopt(listen_sock, SOL_SOCKET, SO_REUSEADDR, &opt, sizeof(opt));
#ifdef SO_NOSIGPIPE
        setsockopt(listen_sock, SOL_SOCKET, SO_NOSIGPIPE, &opt, sizeof(opt));
#endif
        int err = set_reuseport(listen_sock);
        if (err == 0) {
            LOGI("tcp port reuse enabled");
        }

        s = bind(listen_sock, rp->ai_addr, rp->ai_addrlen);
        if (s == 0) {
            /* We managed to bind successfully! */
            break;
        } else {
            ERROR("bind");
        }

        close(listen_sock);
    }

    if (rp == NULL) {
        LOGE("Could not bind");
        return -1;
    }

    freeaddrinfo(result);

    return listen_sock;
}

#ifdef HAVE_LAUNCHD
int
launch_or_create(const char *addr, const char *port)
{
    int *fds;
    size_t cnt;
    int error = launch_activate_socket("Listeners", &fds, &cnt);
    if (error == 0) {
        if (cnt == 1) {
            return fds[0];
        } else {
            FATAL("please don't specify multi entry");
        }
    } else if (error == ESRCH || error == ENOENT) {
        /* ESRCH:  The calling process is not managed by launchd(8).
         * ENOENT: The socket name specified does not exist
         *          in the caller's launchd.plist(5).
         */
        if (port == NULL) {
            usage();
            exit(EXIT_FAILURE);
        }
        return create_and_bind(addr, port);
    } else {
        FATAL("launch_activate_socket() error");
    }
    return -1;
}
#endif

static void
free_connections(struct ev_loop *loop)
{
    struct cork_dllist_item *curr, *next;
    cork_dllist_foreach_void(&connections, curr, next) {
        server_t *server = cork_container_of(curr, server_t, entries);
        remote_t *remote = server->remote;
        close_and_free_server(loop, server);
        close_and_free_remote(loop, remote);
    }
}

static void
server_recv_cb(EV_P_ ev_io *w, int revents)
{
    server_ctx_t *server_recv_ctx = (server_ctx_t *)w;
    server_t *server              = server_recv_ctx->server;
    remote_t *remote              = server->remote;
    buffer_t *buf;
    ssize_t r;

    if (remote == NULL) {
        buf = server->buf;
    } else {
        buf = remote->buf;
    }

    r = recv(server->fd, buf->array + buf->len, BUF_SIZE - buf->len, 0);

    if (r == 0) {
        // connection closed
        close_and_free_remote(EV_A_ remote);
        close_and_free_server(EV_A_ server);
        return;
    } else if (r == -1) {
        if (errno == EAGAIN || errno == EWOULDBLOCK) {
            // no data
            // continue to wait for recv
            return;
        } else {
            if (verbose)
                ERROR("server_recv_cb_recv");
            close_and_free_remote(EV_A_ remote);
            close_and_free_server(EV_A_ server);
            return;
        }
    }

    buf->len += r;

    while (1) {
        // local socks5 server
        if (server->stage == STAGE_STREAM) {
            if (remote == NULL) {
                LOGE("invalid remote");
                close_and_free_server(EV_A_ server);
                return;
            }

<<<<<<< HEAD
=======
            if (!remote->direct && remote->send_ctx->connected && auth) {
                ss_gen_hash(&cipher_env, remote->buf, &remote->counter, server->e_ctx, BUF_SIZE);
            }

>>>>>>> c55d4d1b
            // insert shadowsocks header
            if (!remote->direct) {
                // SSR beg
                if (server->protocol_plugin) {
                    obfs_class *protocol_plugin = server->protocol_plugin;
                    if (protocol_plugin->client_pre_encrypt) {
                        remote->buf->len = protocol_plugin->client_pre_encrypt(server->protocol, &remote->buf->array, remote->buf->len, &remote->buf->capacity);
                    }
                }
                int err = ss_encrypt(&cipher_env, remote->buf, server->e_ctx, BUF_SIZE);

                if (err) {
                    LOGE("server invalid password or cipher");
                    close_and_free_remote(EV_A_ remote);
                    close_and_free_server(EV_A_ server);
                    return;
                }

                if (server->obfs_plugin) {
                    obfs_class *obfs_plugin = server->obfs_plugin;
                    if (obfs_plugin->client_encode) {
                        remote->buf->len = obfs_plugin->client_encode(server->obfs, &remote->buf->array, remote->buf->len, &remote->buf->capacity);
                    }
                }
                // SSR end
#ifdef ANDROID
                tx += r;
#endif
            }

            if (!remote->send_ctx->connected) {
#ifdef ANDROID
                if (vpn) {
                    int not_protect = 0;
                    if (remote->addr.ss_family == AF_INET) {
                        struct sockaddr_in *s = (struct sockaddr_in *)&remote->addr;
                        if (s->sin_addr.s_addr == inet_addr("127.0.0.1"))
                            not_protect = 1;
                    }
                    if (!not_protect) {
                        if (protect_socket(remote->fd) == -1) {
                            ERROR("protect_socket");
                            close_and_free_remote(EV_A_ remote);
                            close_and_free_server(EV_A_ server);
                            return;
                        }
                    }
                }
#endif

                remote->buf->idx = 0;

                if (!fast_open || remote->direct) {
                    // connecting, wait until connected
                    int r = connect(remote->fd, (struct sockaddr *)&(remote->addr), remote->addr_len);

                    if (r == -1 && errno != CONNECT_IN_PROGRESS) {
                        ERROR("connect");
                        close_and_free_remote(EV_A_ remote);
                        close_and_free_server(EV_A_ server);
                        return;
                    }

                    // wait on remote connected event
                    ev_io_stop(EV_A_ & server_recv_ctx->io);
                    ev_io_start(EV_A_ & remote->send_ctx->io);
                    ev_timer_start(EV_A_ & remote->send_ctx->watcher);
                } else {
#ifdef TCP_FASTOPEN
#ifdef __APPLE__
                    ((struct sockaddr_in *)&(remote->addr))->sin_len = sizeof(struct sockaddr_in);
                    sa_endpoints_t endpoints;
                    memset((char *)&endpoints, 0, sizeof(endpoints));
                    endpoints.sae_dstaddr    = (struct sockaddr *)&(remote->addr);
                    endpoints.sae_dstaddrlen = remote->addr_len;

                    int s = connectx(remote->fd, &endpoints, SAE_ASSOCID_ANY,
                                     CONNECT_RESUME_ON_READ_WRITE | CONNECT_DATA_IDEMPOTENT,
                                     NULL, 0, NULL, NULL);
                    if (s == 0) {
                        s = send(remote->fd, remote->buf->array, remote->buf->len, 0);
                    }
#else
                    int s = sendto(remote->fd, remote->buf->array, remote->buf->len, MSG_FASTOPEN,
                                   (struct sockaddr *)&(remote->addr), remote->addr_len);
#endif
                    if (s == -1) {
                        if (errno == CONNECT_IN_PROGRESS) {
                            // in progress, wait until connected
                            remote->buf->idx = 0;
                            ev_io_stop(EV_A_ & server_recv_ctx->io);
                            ev_io_start(EV_A_ & remote->send_ctx->io);
                            return;
                        } else {
                            ERROR("sendto");
                            if (errno == ENOTCONN) {
                                LOGE("fast open is not supported on this platform");
                                // just turn it off
                                fast_open = 0;
                            }
                            close_and_free_remote(EV_A_ remote);
                            close_and_free_server(EV_A_ server);
                            return;
                        }
                    } else if (s < (int)(remote->buf->len)) {
                        remote->buf->len -= s;
                        remote->buf->idx  = s;

                        ev_io_stop(EV_A_ & server_recv_ctx->io);
                        ev_io_start(EV_A_ & remote->send_ctx->io);
                        ev_timer_start(EV_A_ & remote->send_ctx->watcher);
                        return;
                    } else {
                    // Just connected
                        remote->buf->idx = 0;
                        remote->buf->len = 0;
#ifdef __APPLE__
                        ev_io_stop(EV_A_ & server_recv_ctx->io);
                        ev_io_start(EV_A_ & remote->send_ctx->io);
                        ev_timer_start(EV_A_ & remote->send_ctx->watcher);
#else
                    remote->send_ctx->connected = 1;
                    ev_timer_stop(EV_A_ & remote->send_ctx->watcher);
                        ev_timer_start(EV_A_ & remote->recv_ctx->watcher);
                    ev_io_start(EV_A_ & remote->recv_ctx->io);
                        return;
#endif
                    }
#else
                    // if TCP_FASTOPEN is not defined, fast_open will always be 0
                    LOGE("can't come here");
                    exit(1);
#endif
                }
            } else {
                if (r > 0 && remote->buf->len == 0) {
                    remote->buf->idx = 0;
                    ev_io_stop(EV_A_ & server_recv_ctx->io);
                    return;
                }
                int s = send(remote->fd, remote->buf->array, remote->buf->len, 0);
                if (s == -1) {
                    if (errno == EAGAIN || errno == EWOULDBLOCK) {
                        // no data, wait for send
                        remote->buf->idx = 0;
                        ev_io_stop(EV_A_ & server_recv_ctx->io);
                        ev_io_start(EV_A_ & remote->send_ctx->io);
                        return;
                    } else {
                        ERROR("server_recv_cb_send");
                        close_and_free_remote(EV_A_ remote);
                        close_and_free_server(EV_A_ server);
                        return;
                    }
                } else if (s < (int)(remote->buf->len)) {
                    remote->buf->len -= s;
                    remote->buf->idx  = s;
                    ev_io_stop(EV_A_ & server_recv_ctx->io);
                    ev_io_start(EV_A_ & remote->send_ctx->io);
                    return;
                } else {
                    remote->buf->idx = 0;
                    remote->buf->len = 0;
                }
            }

            // all processed
            return;
        } else if (server->stage == STAGE_INIT) {
            struct method_select_response response;
            response.ver    = SVERSION;
            response.method = 0;
            char *send_buf = (char *)&response;
            send(server->fd, send_buf, sizeof(response), 0);
            server->stage = STAGE_HANDSHAKE;

            int off = (buf->array[1] & 0xff) + 2;
            if (buf->array[0] == 0x05 && off < (int)(buf->len)) {
                memmove(buf->array, buf->array + off, buf->len - off);
                buf->len -= off;
                continue;
            }

            buf->len = 0;

            return;
        } else if (server->stage == STAGE_HANDSHAKE || server->stage == STAGE_PARSE) {
            struct socks5_request *request = (struct socks5_request *)buf->array;
            struct sockaddr_in sock_addr;
            memset(&sock_addr, 0, sizeof(sock_addr));

            int udp_assc = 0;

            if (request->cmd == 3) {
                udp_assc = 1;
                socklen_t addr_len = sizeof(sock_addr);
                getsockname(server->fd, (struct sockaddr *)&sock_addr,
                            &addr_len);
                if (verbose) {
                    LOGI("udp assc request accepted");
                }
            } else if (request->cmd != 1) {
                LOGE("unsupported cmd: %d", request->cmd);
                struct socks5_response response;
                response.ver  = SVERSION;
                response.rep  = CMD_NOT_SUPPORTED;
                response.rsv  = 0;
                response.atyp = 1;
                char *send_buf = (char *)&response;
                send(server->fd, send_buf, 4, 0);
                close_and_free_remote(EV_A_ remote);
                close_and_free_server(EV_A_ server);
                return;
            }

            // Fake reply
            if (server->stage == STAGE_HANDSHAKE) {
                struct socks5_response response;
                response.ver  = SVERSION;
                response.rep  = 0;
                response.rsv  = 0;
                response.atyp = 1;

                buffer_t resp_to_send;
                buffer_t *resp_buf = &resp_to_send;
                balloc(resp_buf, BUF_SIZE);

                memcpy(resp_buf->array, &response, sizeof(struct socks5_response));
                memcpy(resp_buf->array + sizeof(struct socks5_response),
                       &sock_addr.sin_addr, sizeof(sock_addr.sin_addr));
                memcpy(resp_buf->array + sizeof(struct socks5_response) +
                       sizeof(sock_addr.sin_addr),
                       &sock_addr.sin_port, sizeof(sock_addr.sin_port));

                int reply_size = sizeof(struct socks5_response) +
                                 sizeof(sock_addr.sin_addr) + sizeof(sock_addr.sin_port);

                int s = send(server->fd, resp_buf->array, reply_size, 0);

                bfree(resp_buf);

                if (s < reply_size) {
                    LOGE("failed to send fake reply");
                    close_and_free_remote(EV_A_ remote);
                    close_and_free_server(EV_A_ server);
                    return;
                }
                if (udp_assc) {
                    close_and_free_remote(EV_A_ remote);
                    close_and_free_server(EV_A_ server);
                    return;
                }
            }

            char host[257], ip[INET6_ADDRSTRLEN], port[16];

            buffer_t ss_addr_to_send;
            buffer_t *abuf = &ss_addr_to_send;
            balloc(abuf, BUF_SIZE);

            abuf->array[abuf->len++] = request->atyp;
            int atyp = request->atyp;

            // get remote addr and port
            if (atyp == 1) {
                // IP V4
                size_t in_addr_len = sizeof(struct in_addr);
                memcpy(abuf->array + abuf->len, buf->array + 4, in_addr_len + 2);
                abuf->len += in_addr_len + 2;

                if (acl || verbose) {
                    uint16_t p = ntohs(*(uint16_t *)(buf->array + 4 + in_addr_len));
                    dns_ntop(AF_INET, (const void *)(buf->array + 4),
                         ip, INET_ADDRSTRLEN);
                    sprintf(port, "%d", p);
                }
            } else if (atyp == 3) {
                // Domain name
                uint8_t name_len = *(uint8_t *)(buf->array + 4);
                abuf->array[abuf->len++] = name_len;
                memcpy(abuf->array + abuf->len, buf->array + 4 + 1, name_len + 2);
                abuf->len += name_len + 2;

                if (acl || verbose) {
                    uint16_t p =
                        ntohs(*(uint16_t *)(buf->array + 4 + 1 + name_len));
                    memcpy(host, buf->array + 4 + 1, name_len);
                    host[name_len] = '\0';
                    sprintf(port, "%d", p);
                }
            } else if (atyp == 4) {
                // IP V6
                size_t in6_addr_len = sizeof(struct in6_addr);
                memcpy(abuf->array + abuf->len, buf->array + 4, in6_addr_len + 2);
                abuf->len += in6_addr_len + 2;

                if (acl || verbose) {
                    uint16_t p = ntohs(*(uint16_t *)(buf->array + 4 + in6_addr_len));
                    dns_ntop(AF_INET6, (const void *)(buf->array + 4),
                         ip, INET6_ADDRSTRLEN);
                    sprintf(port, "%d", p);
                }
            } else {
                bfree(abuf);
                LOGE("unsupported addrtype: %d", request->atyp);
                close_and_free_remote(EV_A_ remote);
                close_and_free_server(EV_A_ server);
                return;
            }

            size_t abuf_len  = abuf->len;
            int sni_detected = 0;

            if (atyp == 1 || atyp == 4) {
                char *hostname;
                uint16_t p = ntohs(*(uint16_t *)(abuf->array + abuf->len - 2));
                int ret    = 0;
                if (p == http_protocol->default_port)
                    ret = http_protocol->parse_packet(buf->array + 3 + abuf->len,
                                                      buf->len - 3 - abuf->len, &hostname);
                else if (p == tls_protocol->default_port)
                    ret = tls_protocol->parse_packet(buf->array + 3 + abuf->len,
                                                     buf->len - 3 - abuf->len, &hostname);
                if (ret == -1 && buf->len < BUF_SIZE) {
                    server->stage = STAGE_PARSE;
                    bfree(abuf);
                    return;
                } else if (ret > 0) {
                    sni_detected = 1;

                    // Reconstruct address buffer
                    abuf->len                = 0;
                    abuf->array[abuf->len++] = 3;
                    abuf->array[abuf->len++] = ret;
                    memcpy(abuf->array + abuf->len, hostname, ret);
                    abuf->len += ret;
                    p          = htons(p);
                    memcpy(abuf->array + abuf->len, &p, 2);
                    abuf->len += 2;

                    if (acl || verbose) {
                        memcpy(host, hostname, ret);
                        host[ret] = '\0';
                    }

                    ss_free(hostname);
                }
            }

            server->stage = STAGE_STREAM;

            buf->len -= (3 + abuf_len);
            if (buf->len > 0) {
                memmove(buf->array, buf->array + 3 + abuf_len, buf->len);
            }

            if (verbose) {
                if (sni_detected || atyp == 3)
                    LOGI("connect to %s:%s", host, port);
            else if (atyp == 1)
                LOGI("connect to %s:%s", ip, port);
            else if (atyp == 4)
                LOGI("connect to [%s]:%s", ip, port);
            }

            if (acl) {
                int host_match = acl_match_host(host);
                int bypass = 0;
                if (host_match > 0)
                    bypass = 1;                 // bypass hostnames in black list
                else if (host_match < 0)
                    bypass = 0;                 // proxy hostnames in white list
                else {
                    int ip_match = acl_match_host(ip);
                    switch (get_acl_mode()) {
                        case BLACK_LIST:
                            if (ip_match > 0)
                                bypass = 1;               // bypass IPs in black list
                            break;
                        case WHITE_LIST:
                            bypass = 1;
                            if (ip_match < 0)
                                bypass = 0;               // proxy IPs in white list
                            break;
                    }
                }

                if (bypass) {
                    if (verbose) {
                        if (sni_detected || atyp == 3)
                        LOGI("bypass %s:%s", host, port);
                        else if (atyp == 1)
                            LOGI("bypass %s:%s", ip, port);
                        else if (atyp == 4)
                            LOGI("bypass [%s]:%s", ip, port);
                    }
                    struct sockaddr_storage storage;
                    memset(&storage, 0, sizeof(struct sockaddr_storage));
                    int err = get_sockaddr(ip, port, &storage, 0, ipv6first);
                    if (err != -1) {
                        remote         = create_remote(server->listener, (struct sockaddr *)&storage);
                        if (remote != NULL) remote->direct = 1;
                    }
                }
            }

            // Not match ACL
            if (remote == NULL) {
                remote = create_remote(server->listener, NULL);
            }

            if (remote == NULL) {
                bfree(abuf);
                LOGE("invalid remote addr");
                close_and_free_server(EV_A_ server);
                return;
            }

            // SSR beg
            if (server->listener->list_obfs_global[remote->remote_index] == NULL && server->obfs_plugin) {
                server->listener->list_obfs_global[remote->remote_index] = server->obfs_plugin->init_data();
            }
            if (server->listener->list_protocol_global[remote->remote_index] == NULL && server->protocol_plugin) {
                server->listener->list_protocol_global[remote->remote_index] = server->protocol_plugin->init_data();
            }

            server_info _server_info;
            memset(&_server_info, 0, sizeof(server_info));
            strcpy(_server_info.host, inet_ntoa(((struct sockaddr_in*)&remote->addr)->sin_addr));
            _server_info.port = ((struct sockaddr_in*)&remote->addr)->sin_port;
            _server_info.port = _server_info.port >> 8 | _server_info.port << 8;
            _server_info.param = server->listener->obfs_param;
            _server_info.g_data = server->listener->list_obfs_global[remote->remote_index];
            _server_info.head_len = get_head_size(ss_addr_to_send.array, 320, 30);
            _server_info.iv = server->e_ctx->evp.iv;
<<<<<<< HEAD
            _server_info.iv_len = enc_get_iv_len();
            _server_info.key = enc_get_key();
            _server_info.key_len = enc_get_key_len();
            _server_info.tcp_mss = 1448;
            _server_info.buffer_size = BUF_SIZE;
=======
            _server_info.iv_len = enc_get_iv_len(&cipher_env);
            _server_info.key = enc_get_key(&cipher_env);
            _server_info.key_len = enc_get_key_len(&cipher_env);
            _server_info.tcp_mss = 1460;
>>>>>>> c55d4d1b

            if (server->obfs_plugin)
                server->obfs_plugin->set_server_info(server->obfs, &_server_info);

            _server_info.param = server->listener->protocol_param;
            _server_info.g_data = server->listener->list_protocol_global[remote->remote_index];

            if (server->protocol_plugin)
                server->protocol_plugin->set_server_info(server->protocol, &_server_info);
            // SSR end

            if (!remote->direct) {
<<<<<<< HEAD
=======
                if (auth) {
                    abuf->array[0] |= ONETIMEAUTH_FLAG;
                    ss_onetimeauth(&cipher_env, abuf, server->e_ctx->evp.iv, BUF_SIZE);
                }

                if (buf->len > 0 && auth) {
                    ss_gen_hash(&cipher_env, buf, &remote->counter, server->e_ctx, BUF_SIZE);
                }

>>>>>>> c55d4d1b
                brealloc(remote->buf, buf->len + abuf->len, BUF_SIZE);
                memcpy(remote->buf->array, abuf->array, abuf->len);
                remote->buf->len = buf->len + abuf->len;

                if (buf->len > 0) {
                    memcpy(remote->buf->array + abuf->len, buf->array, buf->len);
                }
            } else {
                if (buf->len > 0) {
                    memcpy(remote->buf->array, buf->array, buf->len);
                    remote->buf->len = buf->len;
                }
            }

            server->remote = remote;
            remote->server = server;

            bfree(abuf);
        }
    }
}

static void
server_send_cb(EV_P_ ev_io *w, int revents)
{
    server_ctx_t *server_send_ctx = (server_ctx_t *)w;
    server_t *server              = server_send_ctx->server;
    remote_t *remote              = server->remote;
    if (server->buf->len == 0) {
        // close and free
        close_and_free_remote(EV_A_ remote);
        close_and_free_server(EV_A_ server);
        return;
    } else {
        // has data to send
        ssize_t s = send(server->fd, server->buf->array + server->buf->idx,
                         server->buf->len, 0);
        if (s == -1) {
            if (errno != EAGAIN && errno != EWOULDBLOCK) {
                ERROR("server_send_cb_send");
                close_and_free_remote(EV_A_ remote);
                close_and_free_server(EV_A_ server);
            }
            return;
        } else if (s < (ssize_t)(server->buf->len)) {
            // partly sent, move memory, wait for the next time to send
            server->buf->len -= s;
            server->buf->idx += s;
            return;
        } else {
            // all sent out, wait for reading
            server->buf->len = 0;
            server->buf->idx = 0;
            ev_io_stop(EV_A_ & server_send_ctx->io);
            ev_io_start(EV_A_ & remote->recv_ctx->io);
            return;
        }
    }
}

#ifdef ANDROID
static void
stat_update_cb()
{
    ev_tstamp now = ev_time();
    if (now - last > 1.0) {
        send_traffic_stat(tx, rx);
        last = now;
    }
}

#endif

static void
remote_timeout_cb(EV_P_ ev_timer *watcher, int revents)
{
    remote_ctx_t *remote_ctx
        = cork_container_of(watcher, remote_ctx_t, watcher);

    remote_t *remote = remote_ctx->remote;
    server_t *server = remote->server;

    if (verbose) {
        LOGI("TCP connection timeout");
    }

    close_and_free_remote(EV_A_ remote);
    close_and_free_server(EV_A_ server);
}

static void
remote_recv_cb(EV_P_ ev_io *w, int revents)
{
    remote_ctx_t *remote_recv_ctx = (remote_ctx_t *)w;
    remote_t *remote              = remote_recv_ctx->remote;
    server_t *server              = remote->server;

    ev_timer_again(EV_A_ & remote->recv_ctx->watcher);

#ifdef ANDROID
    stat_update_cb();
#endif

    ssize_t r = recv(remote->fd, server->buf->array, BUF_SIZE, 0);

    if (r == 0) {
        // connection closed
        close_and_free_remote(EV_A_ remote);
        close_and_free_server(EV_A_ server);
        return;
    } else if (r == -1) {
        if (errno == EAGAIN || errno == EWOULDBLOCK) {
            // no data
            // continue to wait for recv
            return;
        } else {
            ERROR("remote_recv_cb_recv");
            close_and_free_remote(EV_A_ remote);
            close_and_free_server(EV_A_ server);
            return;
        }
    }

    server->buf->len = r;

    if (!remote->direct) {
#ifdef ANDROID
        rx += server->buf->len;
#endif
        if ( r == 0 )
            return;
        // SSR beg
        if (server->obfs_plugin) {
            obfs_class *obfs_plugin = server->obfs_plugin;
            if (obfs_plugin->client_decode) {
                int needsendback;
                server->buf->len = obfs_plugin->client_decode(server->obfs, &server->buf->array, server->buf->len, &server->buf->capacity, &needsendback);
                if ((int)server->buf->len < 0) {
                    LOGE("client_decode");
                    close_and_free_remote(EV_A_ remote);
                    close_and_free_server(EV_A_ server);
                    return;
                }
                if (needsendback) {
                    obfs_class *obfs_plugin = server->obfs_plugin;
                    if (obfs_plugin->client_encode) {
                        remote->buf->len = obfs_plugin->client_encode(server->obfs, &remote->buf->array, 0, &remote->buf->capacity);
                        ssize_t s = send(remote->fd, remote->buf->array, remote->buf->len, 0);
                        if (s == -1) {
                            if (errno != EAGAIN && errno != EWOULDBLOCK) {
                                ERROR("remote_send_cb_send");
                                // close and free
                                close_and_free_remote(EV_A_ remote);
                                close_and_free_server(EV_A_ server);
                            }
                            return;
                        } else if (s < (ssize_t)(remote->buf->len)) {
                            // partly sent, move memory, wait for the next time to send
                            remote->buf->len -= s;
                            remote->buf->idx += s;
                            return;
                        } else {
                            // all sent out, wait for reading
                            remote->buf->len = 0;
                            remote->buf->idx = 0;
                            ev_io_stop(EV_A_ & remote->send_ctx->io);
                            ev_io_start(EV_A_ & server->recv_ctx->io);
                        }
                    }
                }
            }
        }
        if (server->buf->len > 0) {
        int err = ss_decrypt(&cipher_env, server->buf, server->d_ctx, BUF_SIZE);
            if (err) {
                LOGE("remote invalid password or cipher");
                close_and_free_remote(EV_A_ remote);
                close_and_free_server(EV_A_ server);
                return;
            }
        }
        if (server->protocol_plugin) {
            obfs_class *protocol_plugin = server->protocol_plugin;
            if (protocol_plugin->client_post_decrypt) {
                server->buf->len = protocol_plugin->client_post_decrypt(server->protocol, &server->buf->array, server->buf->len, &server->buf->capacity);
                if ((int)server->buf->len < 0) {
                    LOGE("client_post_decrypt");
                    close_and_free_remote(EV_A_ remote);
                    close_and_free_server(EV_A_ server);
                    return;
                }
                if ( server->buf->len == 0 )
                    return;
            }
        }
        // SSR end
    }

    int s = send(server->fd, server->buf->array, server->buf->len, 0);

    if (s == -1) {
        if (errno == EAGAIN || errno == EWOULDBLOCK) {
            // no data, wait for send
            server->buf->idx = 0;
            ev_io_stop(EV_A_ & remote_recv_ctx->io);
            ev_io_start(EV_A_ & server->send_ctx->io);
        } else {
            ERROR("remote_recv_cb_send");
            close_and_free_remote(EV_A_ remote);
            close_and_free_server(EV_A_ server);
        }
    } else if (s < (int)(server->buf->len)) {
        server->buf->len -= s;
        server->buf->idx  = s;
        ev_io_stop(EV_A_ & remote_recv_ctx->io);
        ev_io_start(EV_A_ & server->send_ctx->io);
    }
}

static void
remote_send_cb(EV_P_ ev_io *w, int revents)
{
    remote_ctx_t *remote_send_ctx = (remote_ctx_t *)w;
    remote_t *remote              = remote_send_ctx->remote;
    server_t *server              = remote->server;

    if (!remote_send_ctx->connected) {
        struct sockaddr_storage addr;
        socklen_t len = sizeof addr;
        int r         = getpeername(remote->fd, (struct sockaddr *)&addr, &len);
        if (r == 0) {
            remote_send_ctx->connected = 1;
            ev_timer_stop(EV_A_ & remote_send_ctx->watcher);
            ev_timer_start(EV_A_ & remote->recv_ctx->watcher);
            ev_io_start(EV_A_ & remote->recv_ctx->io);

            // no need to send any data
            if (remote->buf->len == 0) {
                ev_io_stop(EV_A_ & remote_send_ctx->io);
                ev_io_start(EV_A_ & server->recv_ctx->io);
                return;
            }
        } else {
            // not connected
            ERROR("getpeername");
            close_and_free_remote(EV_A_ remote);
            close_and_free_server(EV_A_ server);
            return;
        }
    }

    if (remote->buf->len == 0) {
        // close and free
        close_and_free_remote(EV_A_ remote);
        close_and_free_server(EV_A_ server);
        return;
    } else {
        // has data to send
        ssize_t s = send(remote->fd, remote->buf->array + remote->buf->idx,
                         remote->buf->len, 0);
        if (s == -1) {
            if (errno != EAGAIN && errno != EWOULDBLOCK) {
                ERROR("remote_send_cb_send");
                // close and free
                close_and_free_remote(EV_A_ remote);
                close_and_free_server(EV_A_ server);
            }
            return;
        } else if (s < (ssize_t)(remote->buf->len)) {
            // partly sent, move memory, wait for the next time to send
            remote->buf->len -= s;
            remote->buf->idx += s;
            return;
        } else {
            // all sent out, wait for reading
            remote->buf->len = 0;
            remote->buf->idx = 0;
            ev_io_stop(EV_A_ & remote_send_ctx->io);
            ev_io_start(EV_A_ & server->recv_ctx->io);
        }
    }
}

static remote_t *
new_remote(int fd, int timeout)
{
    remote_t *remote;
    remote = ss_malloc(sizeof(remote_t));

    memset(remote, 0, sizeof(remote_t));

    remote->buf                 = ss_malloc(sizeof(buffer_t));
    remote->recv_ctx            = ss_malloc(sizeof(remote_ctx_t));
    remote->send_ctx            = ss_malloc(sizeof(remote_ctx_t));
    balloc(remote->buf, BUF_SIZE);
    memset(remote->recv_ctx, 0, sizeof(remote_ctx_t));
    memset(remote->send_ctx, 0, sizeof(remote_ctx_t));
    remote->recv_ctx->connected = 0;
    remote->send_ctx->connected = 0;
    remote->fd                  = fd;
    remote->recv_ctx->remote    = remote;
    remote->send_ctx->remote    = remote;

    ev_io_init(&remote->recv_ctx->io, remote_recv_cb, fd, EV_READ);
    ev_io_init(&remote->send_ctx->io, remote_send_cb, fd, EV_WRITE);
    ev_timer_init(&remote->send_ctx->watcher, remote_timeout_cb,
                  min(MAX_CONNECT_TIMEOUT, timeout), 0);
    ev_timer_init(&remote->recv_ctx->watcher, remote_timeout_cb,
                  timeout, timeout);

    return remote;
}

static void
free_remote(remote_t *remote)
{
    if (remote->server != NULL) {
        remote->server->remote = NULL;
    }
    if (remote->buf != NULL) {
        bfree(remote->buf);
        ss_free(remote->buf);
    }
    ss_free(remote->recv_ctx);
    ss_free(remote->send_ctx);
    ss_free(remote);
}

static void
close_and_free_remote(EV_P_ remote_t *remote)
{
    if (remote != NULL) {
        ev_timer_stop(EV_A_ & remote->send_ctx->watcher);
        ev_timer_stop(EV_A_ & remote->recv_ctx->watcher);
        ev_io_stop(EV_A_ & remote->send_ctx->io);
        ev_io_stop(EV_A_ & remote->recv_ctx->io);
        close(remote->fd);
        free_remote(remote);
    }
}

static server_t *
new_server(int fd)
{
    server_t *server;
    server = ss_malloc(sizeof(server_t));

    memset(server, 0, sizeof(server_t));

    server->recv_ctx            = ss_malloc(sizeof(server_ctx_t));
    server->send_ctx            = ss_malloc(sizeof(server_ctx_t));
    server->buf                 = ss_malloc(sizeof(buffer_t));
    balloc(server->buf, BUF_SIZE);
    memset(server->recv_ctx, 0, sizeof(server_ctx_t));
    memset(server->send_ctx, 0, sizeof(server_ctx_t));
    server->stage               = STAGE_INIT;
    server->recv_ctx->connected = 0;
    server->send_ctx->connected = 0;
    server->fd                  = fd;
    server->recv_ctx->server    = server;
    server->send_ctx->server    = server;

    if (cipher_env.enc_method > TABLE) {
        server->e_ctx = ss_malloc(sizeof(struct enc_ctx));
        server->d_ctx = ss_malloc(sizeof(struct enc_ctx));
        enc_ctx_init(&cipher_env, server->e_ctx, 1);
        enc_ctx_init(&cipher_env, server->d_ctx, 0);
    } else {
        server->e_ctx = NULL;
        server->d_ctx = NULL;
    }

    ev_io_init(&server->recv_ctx->io, server_recv_cb, fd, EV_READ);
    ev_io_init(&server->send_ctx->io, server_send_cb, fd, EV_WRITE);

    cork_dllist_add(&connections, &server->entries);

    return server;
}

static void
free_server(server_t *server)
{
    cork_dllist_remove(&server->entries);

    if (server->remote != NULL) {
        server->remote->server = NULL;
    }
    if (server->e_ctx != NULL) {
        enc_ctx_release(&cipher_env, server->e_ctx);
        ss_free(server->e_ctx);
    }
    if (server->d_ctx != NULL) {
        enc_ctx_release(&cipher_env, server->d_ctx);
        ss_free(server->d_ctx);
    }
    if (server->buf != NULL) {
        bfree(server->buf);
        ss_free(server->buf);
    }
    // SSR beg
    if (server->obfs_plugin) {
        server->obfs_plugin->dispose(server->obfs);
        server->obfs = NULL;
        free_obfs_class(server->obfs_plugin);
        server->obfs_plugin = NULL;
    }
    if (server->protocol_plugin) {
        server->protocol_plugin->dispose(server->protocol);
        server->protocol = NULL;
        free_obfs_class(server->protocol_plugin);
        server->protocol_plugin = NULL;
    }
    // SSR end
    ss_free(server->recv_ctx);
    ss_free(server->send_ctx);
    ss_free(server);
}

static void
close_and_free_server(EV_P_ server_t *server)
{
    if (server != NULL) {
        ev_io_stop(EV_A_ & server->send_ctx->io);
        ev_io_stop(EV_A_ & server->recv_ctx->io);
        close(server->fd);
        free_server(server);
    }
}

static remote_t *
create_remote(listen_ctx_t *listener,
                               struct sockaddr *addr)
{
    struct sockaddr *remote_addr;

    int index = rand() % listener->remote_num;
    if (addr == NULL) {
        remote_addr = listener->remote_addr[index];
    } else {
        remote_addr = addr;
    }

    int remotefd = socket(remote_addr->sa_family, SOCK_STREAM, IPPROTO_TCP);

    if (remotefd == -1) {
        ERROR("socket");
        return NULL;
    }

    int opt = 1;
    setsockopt(remotefd, SOL_TCP, TCP_NODELAY, &opt, sizeof(opt));
#ifdef SO_NOSIGPIPE
    setsockopt(remotefd, SOL_SOCKET, SO_NOSIGPIPE, &opt, sizeof(opt));
#endif

    if (listener->mptcp == 1) {
        int err = setsockopt(remotefd, SOL_TCP, MPTCP_ENABLED, &opt, sizeof(opt));
        if (err == -1) {
            ERROR("failed to enable multipath TCP");
        }
    }

    // Setup
    setnonblocking(remotefd);
#ifdef SET_INTERFACE
    if (listener->iface) {
        if (setinterface(remotefd, listener->iface) == -1)
            ERROR("setinterface");
    }
#endif

    remote_t *remote = new_remote(remotefd, listener->timeout);
    remote->addr_len = get_sockaddr_len(remote_addr);
    memcpy(&(remote->addr), remote_addr, remote->addr_len);
    remote->remote_index = index;

    return remote;
}

static void
signal_cb(EV_P_ ev_signal *w, int revents)
{
    if (revents & EV_SIGNAL) {
        switch (w->signum) {
        case SIGINT:
        case SIGTERM:
#ifndef __MINGW32__
        case SIGUSR1:
#endif
            ev_unloop(EV_A_ EVUNLOOP_ALL);
        }
    }
}

void
accept_cb(EV_P_ ev_io *w, int revents)
{
    listen_ctx_t *listener = (listen_ctx_t *)w;
    int serverfd           = accept(listener->fd, NULL, NULL);
    if (serverfd == -1) {
        ERROR("accept");
        return;
    }
    setnonblocking(serverfd);
    int opt = 1;
    setsockopt(serverfd, SOL_TCP, TCP_NODELAY, &opt, sizeof(opt));
#ifdef SO_NOSIGPIPE
    setsockopt(serverfd, SOL_SOCKET, SO_NOSIGPIPE, &opt, sizeof(opt));
#endif

    server_t *server = new_server(serverfd);
    server->listener = listener;
    // SSR beg
    server->obfs_plugin = new_obfs_class(listener->obfs_name);
    if (server->obfs_plugin) {
        server->obfs = server->obfs_plugin->new_obfs();
    }
    server->protocol_plugin = new_obfs_class(listener->protocol_name);
    if (server->protocol_plugin) {
        server->protocol = server->protocol_plugin->new_obfs();
    }
    // SSR end

    ev_io_start(EV_A_ & server->recv_ctx->io);
}

void
resolve_int_cb(int dummy)
{
    keep_resolving = 0;
}

#ifndef LIB_ONLY
int
main(int argc, char **argv)
{
    int i, c;
    int pid_flags    = 0;
    int mtu          = 0;
    int mptcp        = 0;
    char *user       = NULL;
    char *local_port = NULL;
    char *local_addr = NULL;
    char *password = NULL;
    char *timeout = NULL;
    char *protocol = NULL; // SSR
    char *protocol_param = NULL; // SSR
    char *method = NULL;
    char *obfs = NULL; // SSR
    char *obfs_param = NULL; // SSR
    char *pid_path = NULL;
    char *conf_path = NULL;
    char *iface = NULL;

    srand(time(NULL));

    int remote_num = 0;
    ss_addr_t remote_addr[MAX_REMOTE_NUM];
    char *remote_port = NULL;

    int option_index                    = 0;
    static struct option long_options[] = {
        { "fast-open", no_argument,       0, 0 },
        { "acl",       required_argument, 0, 0 },
        { "mtu",       required_argument, 0, 0 },
        { "mptcp",     no_argument,       0, 0 },
        { "help",      no_argument,       0, 0 },
        {           0,                 0, 0, 0 }
    };

    opterr = 0;

    USE_TTY();

#ifdef ANDROID
    while ((c = getopt_long(argc, argv, "f:s:p:l:k:t:m:i:c:b:a:n:P:huUvVA6"
                            "O:o:G:g:",
                            long_options, &option_index)) != -1) 
#else
    while ((c = getopt_long(argc, argv, "f:s:p:l:k:t:m:i:c:b:a:n:huUvA6"
                            "O:o:G:g:",
                            long_options, &option_index)) != -1) 
#endif
    {
        switch (c) {
        case 0:
            if (option_index == 0) {
                fast_open = 1;
            } else if (option_index == 1) {
                LOGI("initializing acl...");
                acl = !init_acl(optarg);
            } else if (option_index == 2) {
                mtu = atoi(optarg);
                LOGI("set MTU to %d", mtu);
            } else if (option_index == 3) {
                mptcp = 1;
                LOGI("enable multipath TCP");
            } else if (option_index == 4) {
                usage();
                exit(EXIT_SUCCESS);
            }
            break;
        case 's':
            if (remote_num < MAX_REMOTE_NUM) {
                remote_addr[remote_num].host   = optarg;
                remote_addr[remote_num++].port = NULL;
            }
            break;
        case 'p':
            remote_port = optarg;
            break;
        case 'l':
            local_port = optarg;
            break;
        case 'k':
            password = optarg;
            break;
        case 'f':
            pid_flags = 1;
            pid_path  = optarg;
            break;
        case 't':
            timeout = optarg;
            break;
        // SSR beg
        case 'O':
            protocol = optarg;
            break;
        case 'm':
            method = optarg;
            break;
        case 'o':
            obfs = optarg;
            break;
        case 'G':
            protocol_param = optarg;
            break;
        case 'g':
            obfs_param = optarg;
            break;
        // SSR end
        case 'c':
            conf_path = optarg;
            break;
        case 'i':
            iface = optarg;
            break;
        case 'b':
            local_addr = optarg;
            break;
        case 'a':
            user = optarg;
            break;
#ifdef HAVE_SETRLIMIT
        case 'n':
            nofile = atoi(optarg);
            break;
#endif
        case 'u':
            mode = TCP_AND_UDP;
            break;
        case 'U':
            mode = UDP_ONLY;
            break;
        case 'v':
            verbose = 1;
            break;
        case 'h':
            usage();
            exit(EXIT_SUCCESS);
        case 'A':
            LOGI("The 'A' argument is deprecate! Ignored.");
            break;
        case '6':
            ipv6first = 1;
            break;
#ifdef ANDROID
        case 'V':
            vpn = 1;
            break;
        case 'P':
            prefix = optarg;
            break;
#endif
        case '?':
            // The option character is not recognized.
            LOGE("Unrecognized option: %s", optarg);
            opterr = 1;
            break;
        }
    }

    if (opterr) {
        usage();
        exit(EXIT_FAILURE);
    }

    if (argc == 1) {
        if (conf_path == NULL) {
            conf_path = DEFAULT_CONF_PATH;
        }
    }
    if (conf_path != NULL) {
        jconf_t *conf = read_jconf(conf_path);
        if (remote_num == 0) {
            remote_num = conf->remote_num;
            for (i = 0; i < remote_num; i++)
                remote_addr[i] = conf->remote_addr[i];
        }
        if (remote_port == NULL) {
            remote_port = conf->remote_port;
        }
        if (local_addr == NULL) {
            local_addr = conf->local_addr;
        }
        if (local_port == NULL) {
            local_port = conf->local_port;
        }
        if (password == NULL) {
            password = conf->password;
        }
        // SSR beg
        if (protocol == NULL) {
            protocol = conf->protocol;
            LOGI("protocol %s", protocol);
        }
        if (protocol_param == NULL) {
            protocol_param = conf->protocol_param;
            LOGI("protocol_param %s", protocol_param);
        }
        if (method == NULL) {
            method = conf->method;
            LOGI("method %s", method);
        }
        if (obfs == NULL) {
            obfs = conf->obfs;
            LOGI("obfs %s", obfs);
        }
        if (obfs_param == NULL) {
            obfs_param = conf->obfs_param;
            LOGI("obfs_param %s", obfs_param);
        }
        // SSR end
        if (timeout == NULL) {
            timeout = conf->timeout;
        }
        if (user == NULL) {
            user = conf->user;
        }
        if (fast_open == 0) {
            fast_open = conf->fast_open;
        }
        if (mode == TCP_ONLY) {
            mode = conf->mode;
        }
        if (mtu == 0) {
            mtu = conf->mtu;
        }
        if (mptcp == 0) {
            mptcp = conf->mptcp;
        }
#ifdef HAVE_SETRLIMIT
        if (nofile == 0) {
            nofile = conf->nofile;
        }
#endif
    }
    if (protocol && strcmp(protocol, "verify_sha1") == 0) {
        LOGI("The verify_sha1 protocol is deprecate! Fallback to origin protocol.");
        protocol = NULL;
    }

    if (remote_num == 0 || remote_port == NULL ||
#ifndef HAVE_LAUNCHD
        local_port == NULL ||
#endif
        password == NULL) {
        usage();
        exit(EXIT_FAILURE);
    }

    if (method == NULL) {
        method = "rc4-md5";
    }

    if (timeout == NULL) {
        timeout = "60";
    }

#ifdef HAVE_SETRLIMIT
    /*
     * no need to check the return value here since we will show
     * the user an error message if setrlimit(2) fails
     */
    if (nofile > 1024) {
        if (verbose) {
            LOGI("setting NOFILE to %d", nofile);
        }
        set_nofile(nofile);
    }
#endif

    if (local_addr == NULL) {
        local_addr = "127.0.0.1";
    }

    if (pid_flags) {
        USE_SYSLOG(argv[0]);
        daemonize(pid_path);
    }

    if (fast_open == 1) {
#ifdef TCP_FASTOPEN
        LOGI("using tcp fast open");
#else
        LOGE("tcp fast open is not supported by this environment");
        fast_open = 0;
#endif
    }

    if (ipv6first) {
        LOGI("resolving hostname to IPv6 address first");
    }

#ifdef __MINGW32__
    winsock_init();
#else
    // ignore SIGPIPE
    signal(SIGPIPE, SIG_IGN);
    signal(SIGABRT, SIG_IGN);
    signal(SIGINT,  resolve_int_cb);
    signal(SIGTERM, resolve_int_cb);
#endif

    // Setup keys
    LOGI("initializing ciphers... %s", method);
    enc_init(&cipher_env, password, method);

    // Setup proxy context
    listen_ctx_t listen_ctx;
    listen_ctx.remote_num  = remote_num;
    listen_ctx.remote_addr = ss_malloc(sizeof(struct sockaddr *) * remote_num);
    memset(listen_ctx.remote_addr, 0, sizeof(struct sockaddr *) * remote_num);
    for (i = 0; i < remote_num; i++) {
        char *host = remote_addr[i].host;
        char *port = remote_addr[i].port == NULL ? remote_port :
                     remote_addr[i].port;
        struct sockaddr_storage *storage = ss_malloc(sizeof(struct sockaddr_storage));
        memset(storage, 0, sizeof(struct sockaddr_storage));
        if (get_sockaddr(host, port, storage, 1, ipv6first) == -1) {
            FATAL("failed to resolve the provided hostname");
        }
        listen_ctx.remote_addr[i] = (struct sockaddr *)storage;
    }
    listen_ctx.timeout = atoi(timeout);
    listen_ctx.iface = iface;
    // SSR beg
    listen_ctx.protocol_name = protocol;
    listen_ctx.protocol_param = protocol_param;
//    listen_ctx.method = m;
    listen_ctx.obfs_name = obfs;
    listen_ctx.obfs_param = obfs_param;
    listen_ctx.list_protocol_global = malloc(sizeof(void *) * remote_num);
    listen_ctx.list_obfs_global = malloc(sizeof(void *) * remote_num);
    memset(listen_ctx.list_protocol_global, 0, sizeof(void *) * remote_num);
    memset(listen_ctx.list_obfs_global, 0, sizeof(void *) * remote_num);
    // SSR end
    listen_ctx.mptcp   = mptcp;

    // Setup signal handler
    struct ev_signal sigint_watcher;
    struct ev_signal sigterm_watcher;
    ev_signal_init(&sigint_watcher, signal_cb, SIGINT);
    ev_signal_init(&sigterm_watcher, signal_cb, SIGTERM);
    ev_signal_start(EV_DEFAULT, &sigint_watcher);
    ev_signal_start(EV_DEFAULT, &sigterm_watcher);

    struct ev_loop *loop = EV_DEFAULT;

    if (mode != UDP_ONLY) {
        // Setup socket
        int listenfd;
#ifdef HAVE_LAUNCHD
        listenfd = launch_or_create(local_addr, local_port);
#else
        listenfd = create_and_bind(local_addr, local_port);
#endif
        if (listenfd == -1) {
            FATAL("bind() error");
        }
        if (listen(listenfd, SOMAXCONN) == -1) {
            FATAL("listen() error");
        }
        setnonblocking(listenfd);

        listen_ctx.fd = listenfd;

        ev_io_init(&listen_ctx.io, accept_cb, listenfd, EV_READ);
        ev_io_start(loop, &listen_ctx.io);
    }

    // Setup UDP
    if (mode != TCP_ONLY) {
        LOGI("udprelay enabled");
        init_udprelay(local_addr, local_port, listen_ctx.remote_addr[0],
<<<<<<< HEAD
                      get_sockaddr_len(listen_ctx.remote_addr[0]), mtu, m, listen_ctx.timeout, iface, protocol, protocol_param);
=======
                      get_sockaddr_len(listen_ctx.remote_addr[0]), mtu, auth, listen_ctx.timeout, iface, protocol, protocol_param);
>>>>>>> c55d4d1b
    }

#ifdef HAVE_LAUNCHD
    if (local_port == NULL)
        LOGI("listening through launchd");
    else
#endif
    if (strcmp(local_addr, ":") > 0)
        LOGI("listening at [%s]:%s", local_addr, local_port);
    else
        LOGI("listening at %s:%s", local_addr, local_port);

    // setuid
    if (user != NULL && ! run_as(user)) {
        FATAL("failed to switch user");
    }

#ifndef __MINGW32__
    if (geteuid() == 0){
        LOGI("running from root user");
    }
#endif

    // Init connections
    cork_dllist_init(&connections);

    // Enter the loop
    ev_run(loop, 0);

    if (verbose) {
        LOGI("closed gracefully");
    }

    // Clean up

    if (mode != UDP_ONLY) {
        ev_io_stop(loop, &listen_ctx.io);
        free_connections(loop);

        for (i = 0; i < remote_num; i++) {
            ss_free(listen_ctx.remote_addr[i]);

            if (listen_ctx.list_protocol_global[i]) { // SSR
                free(listen_ctx.list_protocol_global[i]);
                listen_ctx.list_protocol_global[i] = NULL;
            }
            if (listen_ctx.list_obfs_global[i]) { // SSR
                free(listen_ctx.list_obfs_global[i]);
                listen_ctx.list_obfs_global[i] = NULL;
            }
        }
        ss_free(listen_ctx.remote_addr);
        free(listen_ctx.list_protocol_global); // SSR
        free(listen_ctx.list_obfs_global); // SSR
    }

    if (mode != TCP_ONLY) {
        free_udprelay();
    }

#ifdef __MINGW32__
    winsock_cleanup();
#endif

    ev_signal_stop(EV_DEFAULT, &sigint_watcher);
    ev_signal_stop(EV_DEFAULT, &sigterm_watcher);

    return 0;
}

#else

int
start_ss_local_server(profile_t profile)
{
    srand(time(NULL));

    char *remote_host = profile.remote_host;
    char *local_addr  = profile.local_addr;
    char *method      = profile.method;
    char *password    = profile.password;
    char *log         = profile.log;
    int remote_port   = profile.remote_port;
    int local_port    = profile.local_port;
    int timeout       = profile.timeout;
    int mtu           = 0;
    int mptcp         = 0;

    mode      = profile.mode;
    fast_open = profile.fast_open;
    verbose   = profile.verbose;
    mtu       = profile.mtu;
    mptcp     = profile.mptcp;

    char local_port_str[16];
    char remote_port_str[16];
    sprintf(local_port_str, "%d", local_port);
    sprintf(remote_port_str, "%d", remote_port);

    USE_LOGFILE(log);

    if (profile.acl != NULL) {
        acl = !init_acl(profile.acl);
    }

    if (local_addr == NULL) {
        local_addr = "127.0.0.1";
    }

#ifdef __MINGW32__
    winsock_init();
#else
    // ignore SIGPIPE
    signal(SIGPIPE, SIG_IGN);
    signal(SIGABRT, SIG_IGN);
#endif

    struct ev_signal sigint_watcher;
    struct ev_signal sigterm_watcher;
    ev_signal_init(&sigint_watcher, signal_cb, SIGINT);
    ev_signal_init(&sigterm_watcher, signal_cb, SIGTERM);
    ev_signal_start(EV_DEFAULT, &sigint_watcher);
    ev_signal_start(EV_DEFAULT, &sigterm_watcher);
#ifndef __MINGW32__
    struct ev_signal sigusr1_watcher;
    ev_signal_init(&sigusr1_watcher, signal_cb, SIGUSR1);
    ev_signal_start(EV_DEFAULT, &sigusr1_watcher);
#endif

    // Setup keys
    LOGI("initializing ciphers... %s", method);
    enc_init(&cipher_env, password, method);

    struct sockaddr_storage *storage = ss_malloc(sizeof(struct sockaddr_storage));
    memset(storage, 0, sizeof(struct sockaddr_storage));
    if (get_sockaddr(remote_host, remote_port_str, storage, 0, ipv6first) == -1) {
        return -1;
    }

    // Setup proxy context
    struct ev_loop *loop = EV_DEFAULT;

    struct sockaddr **remote_addr_tmp = ss_malloc(sizeof(struct sockaddr *));
    listen_ctx_t listen_ctx;
    listen_ctx.remote_num     = 1;
    listen_ctx.remote_addr    = remote_addr_tmp;
    listen_ctx.remote_addr[0] = (struct sockaddr *)storage;
    listen_ctx.timeout        = timeout;
//    listen_ctx.method         = m;
    listen_ctx.iface          = NULL;
    listen_ctx.mptcp          = mptcp;

    if (mode != UDP_ONLY) {
        // Setup socket
        int listenfd;
        listenfd = create_and_bind(local_addr, local_port_str);
        if (listenfd == -1) {
            ERROR("bind()");
            return -1;
        }
        if (listen(listenfd, SOMAXCONN) == -1) {
            ERROR("listen()");
            return -1;
        }
        setnonblocking(listenfd);

        listen_ctx.fd = listenfd;

        ev_io_init(&listen_ctx.io, accept_cb, listenfd, EV_READ);
        ev_io_start(loop, &listen_ctx.io);
    }

    // Setup UDP
    if (mode != TCP_ONLY) {
        LOGI("udprelay enabled");
        struct sockaddr *addr = (struct sockaddr *)storage;
        init_udprelay(local_addr, local_port_str, addr,
<<<<<<< HEAD
                      get_sockaddr_len(addr), mtu, m, timeout, NULL, NULL, NULL);
=======
                      get_sockaddr_len(addr), mtu, auth, timeout, NULL, NULL, NULL);
>>>>>>> c55d4d1b
    }

    if (strcmp(local_addr, ":") > 0)
        LOGI("listening at [%s]:%s", local_addr, local_port_str);
    else
        LOGI("listening at %s:%s", local_addr, local_port_str);

    // Init connections
    cork_dllist_init(&connections);

    // Enter the loop
    ev_run(loop, 0);

    if (verbose) {
        LOGI("closed gracefully");
    }

    // Clean up
    if (mode != TCP_ONLY) {
        free_udprelay();
    }

    if (mode != UDP_ONLY) {
        ev_io_stop(loop, &listen_ctx.io);
        free_connections(loop);
        close(listen_ctx.fd);
    }

    ss_free(listen_ctx.remote_addr[0]);
    ss_free(remote_addr_tmp);

#ifdef __MINGW32__
    winsock_cleanup();
#endif

    ev_signal_stop(EV_DEFAULT, &sigint_watcher);
    ev_signal_stop(EV_DEFAULT, &sigterm_watcher);
#ifndef __MINGW32__
    ev_signal_stop(EV_DEFAULT, &sigusr1_watcher);
#endif

    // cannot reach here
    return 0;
}

#endif<|MERGE_RESOLUTION|>--- conflicted
+++ resolved
@@ -292,13 +292,6 @@
                 return;
             }
 
-<<<<<<< HEAD
-=======
-            if (!remote->direct && remote->send_ctx->connected && auth) {
-                ss_gen_hash(&cipher_env, remote->buf, &remote->counter, server->e_ctx, BUF_SIZE);
-            }
-
->>>>>>> c55d4d1b
             // insert shadowsocks header
             if (!remote->direct) {
                 // SSR beg
@@ -734,18 +727,11 @@
             _server_info.g_data = server->listener->list_obfs_global[remote->remote_index];
             _server_info.head_len = get_head_size(ss_addr_to_send.array, 320, 30);
             _server_info.iv = server->e_ctx->evp.iv;
-<<<<<<< HEAD
-            _server_info.iv_len = enc_get_iv_len();
-            _server_info.key = enc_get_key();
-            _server_info.key_len = enc_get_key_len();
-            _server_info.tcp_mss = 1448;
-            _server_info.buffer_size = BUF_SIZE;
-=======
             _server_info.iv_len = enc_get_iv_len(&cipher_env);
             _server_info.key = enc_get_key(&cipher_env);
             _server_info.key_len = enc_get_key_len(&cipher_env);
-            _server_info.tcp_mss = 1460;
->>>>>>> c55d4d1b
+            _server_info.tcp_mss = 1448;
+            _server_info.buffer_size = BUF_SIZE;
 
             if (server->obfs_plugin)
                 server->obfs_plugin->set_server_info(server->obfs, &_server_info);
@@ -758,18 +744,6 @@
             // SSR end
 
             if (!remote->direct) {
-<<<<<<< HEAD
-=======
-                if (auth) {
-                    abuf->array[0] |= ONETIMEAUTH_FLAG;
-                    ss_onetimeauth(&cipher_env, abuf, server->e_ctx->evp.iv, BUF_SIZE);
-                }
-
-                if (buf->len > 0 && auth) {
-                    ss_gen_hash(&cipher_env, buf, &remote->counter, server->e_ctx, BUF_SIZE);
-                }
-
->>>>>>> c55d4d1b
                 brealloc(remote->buf, buf->len + abuf->len, BUF_SIZE);
                 memcpy(remote->buf->array, abuf->array, abuf->len);
                 remote->buf->len = buf->len + abuf->len;
@@ -1676,11 +1650,7 @@
     if (mode != TCP_ONLY) {
         LOGI("udprelay enabled");
         init_udprelay(local_addr, local_port, listen_ctx.remote_addr[0],
-<<<<<<< HEAD
-                      get_sockaddr_len(listen_ctx.remote_addr[0]), mtu, m, listen_ctx.timeout, iface, protocol, protocol_param);
-=======
-                      get_sockaddr_len(listen_ctx.remote_addr[0]), mtu, auth, listen_ctx.timeout, iface, protocol, protocol_param);
->>>>>>> c55d4d1b
+                      get_sockaddr_len(listen_ctx.remote_addr[0]), mtu, listen_ctx.timeout, iface, protocol, protocol_param);
     }
 
 #ifdef HAVE_LAUNCHD
@@ -1858,11 +1828,7 @@
         LOGI("udprelay enabled");
         struct sockaddr *addr = (struct sockaddr *)storage;
         init_udprelay(local_addr, local_port_str, addr,
-<<<<<<< HEAD
-                      get_sockaddr_len(addr), mtu, m, timeout, NULL, NULL, NULL);
-=======
-                      get_sockaddr_len(addr), mtu, auth, timeout, NULL, NULL, NULL);
->>>>>>> c55d4d1b
+                      get_sockaddr_len(addr), mtu, timeout, NULL, NULL, NULL);
     }
 
     if (strcmp(local_addr, ":") > 0)
