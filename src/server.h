--- conflicted
+++ resolved
@@ -52,14 +52,8 @@
 typedef struct server {
     int fd;
     int stage;
-<<<<<<< HEAD
-    ssize_t buf_len;
-    ssize_t buf_idx;
-    char *buf; // server send from, remote recv into
+    buffer_t *buf;
     ssize_t buf_capacity;
-=======
-    buffer_t *buf;
->>>>>>> f3428e62
 
     int auth;
     struct chunk *chunk;
@@ -84,14 +78,8 @@
 
 typedef struct remote {
     int fd;
-<<<<<<< HEAD
-    ssize_t buf_len;
-    ssize_t buf_idx;
-    char *buf; // remote send from, server recv into
+    buffer_t *buf;
     ssize_t buf_capacity;
-=======
-    buffer_t *buf;
->>>>>>> f3428e62
     struct remote_ctx *recv_ctx;
     struct remote_ctx *send_ctx;
     struct server *server;
