--- conflicted
+++ resolved
@@ -1068,6 +1068,26 @@
 #endif
 }
 
+int ss_sha1_hmac(char *auth, char *msg, int msg_len, uint8_t *iv)
+{
+    uint8_t hash[ONETIMEAUTH_BYTES * 2];
+    uint8_t auth_key[MAX_IV_LENGTH + MAX_KEY_LENGTH];
+    memcpy(auth_key, iv, enc_iv_len);
+    memcpy(auth_key + enc_iv_len, enc_key, enc_key_len);
+
+#if defined(USE_CRYPTO_OPENSSL)
+    HMAC(EVP_sha1(), auth_key, enc_iv_len + enc_key_len, (uint8_t *)msg, msg_len, (uint8_t *)hash, NULL);
+#elif defined(USE_CRYPTO_MBEDTLS)
+    mbedtls_md_hmac(mbedtls_md_info_from_type(MBEDTLS_MD_SHA1), auth_key, enc_iv_len + enc_key_len, (uint8_t *)msg, msg_len, (uint8_t *)hash);
+#else
+    ss_sha1_hmac(auth_key, enc_iv_len + enc_key_len, (uint8_t *)msg, msg_len, (uint8_t *)hash);
+#endif
+
+    memcpy(auth, hash, ONETIMEAUTH_BYTES);
+
+    return 0;
+}
+
 int ss_onetimeauth(buffer_t *buf, uint8_t *iv)
 {
     uint8_t hash[ONETIMEAUTH_BYTES * 2];
@@ -1175,12 +1195,7 @@
     }
 }
 
-<<<<<<< HEAD
-char * ss_encrypt(ssize_t* p_buf_size, char *plaintext, ssize_t *len,
-                  struct enc_ctx *ctx)
-=======
 int ss_encrypt(buffer_t *plain, enc_ctx_t *ctx)
->>>>>>> f3428e62
 {
     if (ctx != NULL) {
         static buffer_t tmp = { 0 };
@@ -1191,18 +1206,9 @@
             iv_len = enc_iv_len;
         }
 
-<<<<<<< HEAD
-        int buf_len = max(iv_len + c_len, *p_buf_size);
-        if (tmp_len < buf_len) {
-            tmp_len = buf_len;
-            tmp_buf = realloc(tmp_buf, buf_len);
-        }
-        char *ciphertext = tmp_buf;
-=======
         brealloc(&tmp, iv_len + plain->len, plain->capacity);
         buffer_t *cipher = &tmp;
         cipher->len = plain->len;
->>>>>>> f3428e62
 
         if (!ctx->init) {
             cipher_context_set_iv(&ctx->evp, ctx->evp.iv, iv_len, 1);
@@ -1213,25 +1219,11 @@
 
         if (enc_method >= SALSA20) {
             int padding = ctx->counter % SODIUM_BLOCK_SIZE;
-<<<<<<< HEAD
-            if (buf_len < iv_len + padding + c_len) {
-                buf_len = max(iv_len + (padding + c_len) * 2, *p_buf_size);
-                ciphertext = realloc(ciphertext, buf_len);
-                tmp_len = buf_len;
-                tmp_buf = ciphertext;
-            }
-            if (padding) {
-                *p_buf_size = max(p_len + padding, *p_buf_size);
-                plaintext = realloc(plaintext, *p_buf_size);
-                memmove(plaintext + padding, plaintext, p_len);
-                memset(plaintext, 0, padding);
-=======
             brealloc(cipher, iv_len + (padding + cipher->len) * 2, cipher->capacity);
             if (padding) {
                 brealloc(plain, plain->len + padding, plain->capacity);
                 memmove(plain->array + padding, plain->array, plain->len);
                 memset(plain->array, 0, padding);
->>>>>>> f3428e62
             }
             crypto_stream_xor_ic((uint8_t *)(cipher->array + iv_len),
                                  (const uint8_t *)plain->array,
@@ -1260,17 +1252,9 @@
         dump("CIPHER", cipher->array + iv_len, cipher->len);
 #endif
 
-<<<<<<< HEAD
-        if (*p_buf_size < iv_len + c_len) {
-            plaintext = realloc(plaintext, *p_buf_size = iv_len + c_len);
-        }
-        *len = iv_len + c_len;
-        memcpy(plaintext, ciphertext, *len);
-=======
         brealloc(plain, iv_len + cipher->len, plain->capacity);
         memcpy(plain->array, cipher->array, iv_len + cipher->len);
         plain->len = iv_len + cipher->len;
->>>>>>> f3428e62
 
         return 0;
     } else {
@@ -1357,22 +1341,13 @@
     }
 }
 
-<<<<<<< HEAD
-char * ss_decrypt(ssize_t *p_buf_size, char *ciphertext, ssize_t *len, struct enc_ctx *ctx)
-=======
 int ss_decrypt(buffer_t *cipher, enc_ctx_t *ctx)
->>>>>>> f3428e62
 {
     if (ctx != NULL) {
         static buffer_t tmp = { 0 };
 
         size_t iv_len = 0;
-<<<<<<< HEAD
-        int err = 1;
-        int buf_len = max(p_len, *p_buf_size);
-=======
         int err       = 1;
->>>>>>> f3428e62
 
         brealloc(&tmp, cipher->len, cipher->capacity);
         buffer_t *plain = &tmp;
@@ -1400,20 +1375,6 @@
 
         if (enc_method >= SALSA20) {
             int padding = ctx->counter % SODIUM_BLOCK_SIZE;
-<<<<<<< HEAD
-            if (buf_len < (p_len + padding) * 2) {
-                buf_len = max((p_len + padding) * 2, *p_buf_size);
-                plaintext = realloc(plaintext, buf_len);
-                tmp_len = buf_len;
-                tmp_buf = plaintext;
-            }
-            if (padding) {
-                *p_buf_size = max(c_len + padding, *p_buf_size);
-                ciphertext = realloc(ciphertext, *p_buf_size);
-                memmove(ciphertext + iv_len + padding, ciphertext + iv_len,
-                        c_len - iv_len);
-                memset(ciphertext + iv_len, 0, padding);
-=======
             brealloc(plain, (plain->len + padding) * 2, plain->capacity);
 
             if (padding) {
@@ -1421,7 +1382,6 @@
                 memmove(cipher->array + iv_len + padding, cipher->array + iv_len,
                         cipher->len - iv_len);
                 memset(cipher->array + iv_len, 0, padding);
->>>>>>> f3428e62
             }
             crypto_stream_xor_ic((uint8_t *)plain->array,
                                  (const uint8_t *)(cipher->array + iv_len),
@@ -1449,17 +1409,9 @@
         dump("CIPHER", cipher->array + iv_len, cipher->len - iv_len);
 #endif
 
-<<<<<<< HEAD
-        if (*p_buf_size < p_len) {
-            ciphertext = realloc(ciphertext, *p_buf_size = p_len);
-        }
-        *len = p_len;
-        memcpy(ciphertext, plaintext, *len);
-=======
         brealloc(cipher, plain->len, cipher->capacity);
         memcpy(cipher->array, plain->array, plain->len);
         cipher->len = plain->len;
->>>>>>> f3428e62
 
         return 0;
     } else {
@@ -1592,11 +1544,7 @@
     return m;
 }
 
-<<<<<<< HEAD
-int ss_check_hash(char **buf_ptr, ssize_t *buf_len, struct chunk *chunk, struct enc_ctx *ctx, ssize_t buf_size)
-=======
 int ss_check_hash(buffer_t *buf, chunk_t *chunk, enc_ctx_t *ctx)
->>>>>>> f3428e62
 {
     int i, j, k;
     ssize_t blen  = buf->len;
@@ -1654,22 +1602,9 @@
     return 1;
 }
 
-<<<<<<< HEAD
-char *ss_gen_hash(char *buf, ssize_t *buf_len, uint32_t *counter, struct enc_ctx *ctx, ssize_t *p_buf_size)
-{
-    ssize_t blen = *buf_len;
-    ssize_t size = max(AUTH_BYTES + blen, *p_buf_size);
-
-    if (*p_buf_size < size) {
-        buf = realloc(buf, size);
-        *p_buf_size = size;
-    }
-
-=======
 int ss_gen_hash(buffer_t *buf, uint32_t *counter, enc_ctx_t *ctx)
 {
     ssize_t blen       = buf->len;
->>>>>>> f3428e62
     uint16_t chunk_len = htons((uint16_t)blen);
     uint8_t hash[ONETIMEAUTH_BYTES * 2];
     uint8_t key[MAX_IV_LENGTH + sizeof(uint32_t)];
