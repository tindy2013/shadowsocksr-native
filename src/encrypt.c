/*
 * encrypt.c - Manage the global encryptor
 *
 * Copyright (C) 2013 - 2016, Max Lv <max.c.lv@gmail.com>
 *
 * This file is part of the shadowsocks-libev.
 *
 * shadowsocks-libev is free software; you can redistribute it and/or modify
 * it under the terms of the GNU General Public License as published by
 * the Free Software Foundation; either version 3 of the License, or
 * (at your option) any later version.
 *
 * shadowsocks-libev is distributed in the hope that it will be useful,
 * but WITHOUT ANY WARRANTY; without even the implied warranty of
 * MERCHANTABILITY or FITNESS FOR A PARTICULAR PURPOSE. See the
 * GNU General Public License for more details.
 *
 * You should have received a copy of the GNU General Public License
 * along with shadowsocks-libev; see the file COPYING. If not, see
 * <http://www.gnu.org/licenses/>.
 */

#include <stdint.h>

#ifdef HAVE_CONFIG_H
#include "config.h"
#endif

#if defined(USE_CRYPTO_OPENSSL)

#include <openssl/md5.h>
#include <openssl/rand.h>
#include <openssl/hmac.h>
#include <openssl/aes.h>

#elif defined(USE_CRYPTO_POLARSSL)

#include <polarssl/md5.h>
#include <polarssl/sha1.h>
#include <polarssl/aes.h>
#include <polarssl/entropy.h>
#include <polarssl/ctr_drbg.h>
#include <polarssl/version.h>
#define CIPHER_UNSUPPORTED "unsupported"

#include <time.h>
#ifdef _WIN32
#include <windows.h>
#include <wincrypt.h>
#else
#include <stdio.h>
#endif

#elif defined(USE_CRYPTO_MBEDTLS)

#include <mbedtls/md5.h>
#include <mbedtls/entropy.h>
#include <mbedtls/ctr_drbg.h>
#include <mbedtls/version.h>
#include <mbedtls/aes.h>
#define CIPHER_UNSUPPORTED "unsupported"

#include <time.h>
#ifdef _WIN32
#include <windows.h>
#include <wincrypt.h>
#else
#include <stdio.h>
#endif

#endif

#include <sodium.h>

#ifndef __MINGW32__
#include <arpa/inet.h>
#endif

#ifdef __MINGW32__
#include "winsock2.h"
#endif

#include "cache.h"
#include "encrypt.h"
#include "utils.h"

#define OFFSET_ROL(p, o) ((uint64_t)(*(p + o)) << (8 * o))

#ifdef DEBUG
static void
dump(char *tag, char *text, int len)
{
    int i;
    printf("%s: ", tag);
    for (i = 0; i < len; i++)
        printf("0x%02x ", (uint8_t)text[i]);
    printf("\n");
}

#endif

cipher_env_t cipher_env;

static const char *supported_ciphers[CIPHER_NUM] = {
    "table",
    "rc4",
    "rc4-md5-6",
    "rc4-md5",
    "aes-128-cfb",
    "aes-192-cfb",
    "aes-256-cfb",
    "aes-128-ctr",
    "aes-192-ctr",
    "aes-256-ctr",
    "bf-cfb",
    "camellia-128-cfb",
    "camellia-192-cfb",
    "camellia-256-cfb",
    "cast5-cfb",
    "des-cfb",
    "idea-cfb",
    "rc2-cfb",
    "seed-cfb",
    "salsa20",
    "chacha20",
    "chacha20-ietf"
};

#ifdef USE_CRYPTO_POLARSSL
static const char *supported_ciphers_polarssl[CIPHER_NUM] = {
    "table",
    "ARC4-128",
    "ARC4-128",
    "ARC4-128",
    "AES-128-CFB128",
    "AES-192-CFB128",
    "AES-256-CFB128",
    "AES-128-CTR",
    "AES-192-CTR",
    "AES-256-CTR",
    "BLOWFISH-CFB64",
    "CAMELLIA-128-CFB128",
    "CAMELLIA-192-CFB128",
    "CAMELLIA-256-CFB128",
    CIPHER_UNSUPPORTED,
    CIPHER_UNSUPPORTED,
    CIPHER_UNSUPPORTED,
    CIPHER_UNSUPPORTED,
    CIPHER_UNSUPPORTED,
    "salsa20",
    "chacha20",
    "chacha20-ietf"
};
#endif

#ifdef USE_CRYPTO_MBEDTLS
static const char *supported_ciphers_mbedtls[CIPHER_NUM] = {
    "table",
    "ARC4-128",
    "ARC4-128",
    "ARC4-128",
    "AES-128-CFB128",
    "AES-192-CFB128",
    "AES-256-CFB128",
    "AES-128-CTR",
    "AES-192-CTR",
    "AES-256-CTR",
    "BLOWFISH-CFB64",
    "CAMELLIA-128-CFB128",
    "CAMELLIA-192-CFB128",
    "CAMELLIA-256-CFB128",
    CIPHER_UNSUPPORTED,
    CIPHER_UNSUPPORTED,
    CIPHER_UNSUPPORTED,
    CIPHER_UNSUPPORTED,
    CIPHER_UNSUPPORTED,
    "salsa20",
    "chacha20",
    "chacha20-ietf"
};
#endif

#ifdef USE_CRYPTO_APPLECC
static const CCAlgorithm supported_ciphers_applecc[CIPHER_NUM] = {
    kCCAlgorithmInvalid,
    kCCAlgorithmRC4,
    kCCAlgorithmRC4,
    kCCAlgorithmRC4,
    kCCAlgorithmAES,
    kCCAlgorithmAES,
    kCCAlgorithmAES,
    kCCAlgorithmAES,
    kCCAlgorithmAES,
    kCCAlgorithmAES,
    kCCAlgorithmBlowfish,
    kCCAlgorithmInvalid,
    kCCAlgorithmInvalid,
    kCCAlgorithmInvalid,
    kCCAlgorithmCAST,
    kCCAlgorithmDES,
    kCCAlgorithmInvalid,
    kCCAlgorithmRC2,
    kCCAlgorithmInvalid,
    kCCAlgorithmInvalid,
    kCCAlgorithmInvalid,
    kCCAlgorithmInvalid
};

static const CCMode supported_modes_applecc[CIPHER_NUM] = {
    kCCAlgorithmInvalid,
    kCCAlgorithmInvalid,
    kCCModeRC4,
    kCCModeRC4,
    kCCModeCFB,
    kCCModeCFB,
    kCCModeCFB,
    kCCModeCTR,
    kCCModeCTR,
    kCCModeCTR,
    kCCModeCFB,
    kCCAlgorithmInvalid,
    kCCAlgorithmInvalid,
    kCCAlgorithmInvalid,
    kCCModeCFB,
    kCCModeCFB,
    kCCModeCFB,
    kCCModeCFB,
    kCCAlgorithmInvalid,
    kCCAlgorithmInvalid,
    kCCAlgorithmInvalid,
    kCCAlgorithmInvalid
};
#endif

static const int supported_ciphers_iv_size[CIPHER_NUM] = {
    0,  0,  6, 16, 16, 16, 16, 16, 16, 16,  8, 16, 16, 16,  8,  8,  8,  8, 16,  8,  8, 12
};

static const int supported_ciphers_key_size[CIPHER_NUM] = {
    0, 16, 16, 16, 16, 24, 32, 16, 24, 32, 16, 16, 24, 32, 16,  8, 16, 16, 16, 32, 32, 32
};

int
balloc(buffer_t *ptr, size_t capacity)
{
    sodium_memzero(ptr, sizeof(buffer_t));
    ptr->array    = ss_malloc(capacity);
    ptr->capacity = capacity;
    return capacity;
}

int
brealloc(buffer_t *ptr, size_t len, size_t capacity)
{
    if (ptr == NULL)
        return -1;
    size_t real_capacity = max(len, capacity);
    if (ptr->capacity < real_capacity) {
        ptr->array    = ss_realloc(ptr->array, real_capacity);
        ptr->capacity = real_capacity;
    }
    return real_capacity;
}

void
bfree(buffer_t *ptr)
{
    if (ptr == NULL)
        return;
    ptr->idx      = 0;
    ptr->len      = 0;
    ptr->capacity = 0;
    if (ptr->array != NULL) {
        ss_free(ptr->array);
    }
}

static int
crypto_stream_xor_ic(uint8_t *c, const uint8_t *m, uint64_t mlen,
                     const uint8_t *n, uint64_t ic, const uint8_t *k,
                     int method)
{
    switch (method) {
    case SALSA20:
        return crypto_stream_salsa20_xor_ic(c, m, mlen, n, ic, k);
    case CHACHA20:
        return crypto_stream_chacha20_xor_ic(c, m, mlen, n, ic, k);
    case CHACHA20IETF:
        return crypto_stream_chacha20_ietf_xor_ic(c, m, mlen, n, (uint32_t)ic, k);
    }
    // always return 0
    return 0;
}

static int
random_compare(const void *_x, const void *_y, uint32_t i,
               uint64_t a)
{
    uint8_t x = *((uint8_t *)_x);
    uint8_t y = *((uint8_t *)_y);
    return a % (x + i) - a % (y + i);
}

static void
merge(uint8_t *left, int llength, uint8_t *right,
      int rlength, uint32_t salt, uint64_t key)
{
    uint8_t *ltmp = (uint8_t *)malloc(llength * sizeof(uint8_t));
    uint8_t *rtmp = (uint8_t *)malloc(rlength * sizeof(uint8_t));

    uint8_t *ll = ltmp;
    uint8_t *rr = rtmp;

    uint8_t *result = left;

    memcpy(ltmp, left, llength * sizeof(uint8_t));
    memcpy(rtmp, right, rlength * sizeof(uint8_t));

    while (llength > 0 && rlength > 0) {
        if (random_compare(ll, rr, salt, key) <= 0) {
            *result = *ll;
            ++ll;
            --llength;
        } else {
            *result = *rr;
            ++rr;
            --rlength;
        }
        ++result;
    }

    if (llength > 0) {
        while (llength > 0) {
            *result = *ll;
            ++result;
            ++ll;
            --llength;
        }
    } else {
        while (rlength > 0) {
            *result = *rr;
            ++result;
            ++rr;
            --rlength;
        }
    }

    ss_free(ltmp);
    ss_free(rtmp);
}

static void
merge_sort(uint8_t array[], int length,
           uint32_t salt, uint64_t key)
{
    uint8_t middle;
    uint8_t *left, *right;
    int llength;

    if (length <= 1) {
        return;
    }

    middle = length / 2;

    llength = length - middle;

    left  = array;
    right = array + llength;

    merge_sort(left, llength, salt, key);
    merge_sort(right, middle, salt, key);
    merge(left, llength, right, middle, salt, key);
}

int
enc_get_iv_len(cipher_env_t *env)
{
    return env->enc_iv_len;
}

uint8_t* enc_get_key(cipher_env_t *env)
{
    return env->enc_key;
}

int enc_get_key_len(cipher_env_t *env)
{
    return env->enc_key_len;
}

unsigned char *enc_md5(const unsigned char *d, size_t n, unsigned char *md)
{
#if defined(USE_CRYPTO_OPENSSL)
    return MD5(d, n, md);
#elif defined(USE_CRYPTO_POLARSSL)
    static unsigned char m[16];
    if (md == NULL) {
        md = m;
    }
    md5(d, n, md);
    return md;
#elif defined(USE_CRYPTO_MBEDTLS)
    static unsigned char m[16];
    if (md == NULL) {
        md = m;
    }
    mbedtls_md5(d, n, md);
    return md;
#endif
}

void
enc_table_init(cipher_env_t * env, const char *pass)
{
    uint32_t i;
    uint64_t key = 0;
    uint8_t *digest;

    env->enc_table = ss_malloc(256);
    env->dec_table = ss_malloc(256);

    digest = enc_md5((const uint8_t *)pass, strlen(pass), NULL);

    for (i = 0; i < 8; i++)
        key += OFFSET_ROL(digest, i);

    for (i = 0; i < 256; ++i)
        env->enc_table[i] = i;
    for (i = 1; i < 1024; ++i)
        merge_sort(env->enc_table, 256, i, key);
    for (i = 0; i < 256; ++i)
        // gen decrypt table from encrypt table
        env->dec_table[env->enc_table[i]] = i;
}

int
cipher_iv_size(const cipher_t *cipher)
{
#if defined(USE_CRYPTO_OPENSSL)
    if (cipher->info == NULL)
        return cipher->iv_len;
    else
        return EVP_CIPHER_iv_length(cipher->info);
#elif defined(USE_CRYPTO_POLARSSL) || defined(USE_CRYPTO_MBEDTLS)
    if (cipher == NULL) {
        return 0;
    }
    return cipher->info->iv_size;
#endif
}

int
cipher_key_size(const cipher_t *cipher)
{
#if defined(USE_CRYPTO_OPENSSL)
    if (cipher->info == NULL)
        return cipher->key_len;
    else
        return EVP_CIPHER_key_length(cipher->info);
#elif defined(USE_CRYPTO_POLARSSL)
    if (cipher == NULL) {
        return 0;
    }
    /* Override PolarSSL 32 bit default key size with sane 128 bit default */
    if (cipher->info->base != NULL && POLARSSL_CIPHER_ID_BLOWFISH ==
        cipher->info->base->cipher) {
        return 128 / 8;
    }
    return cipher->info->key_length / 8;
#elif defined(USE_CRYPTO_MBEDTLS)
    /*
     * Semi-API changes (technically public, morally private)
     * Renamed a few headers to include _internal in the name. Those headers are
     * not supposed to be included by users.
     * Changed md_info_t into an opaque structure (use md_get_xxx() accessors).
     * Changed pk_info_t into an opaque structure.
     * Changed cipher_base_t into an opaque structure.
     */
    if (cipher == NULL) {
        return 0;
    }
    /* From Version 1.2.7 released 2013-04-13 Default Blowfish keysize is now 128-bits */
    return cipher->info->key_bitlen / 8;
#endif
}

void
bytes_to_key_with_size(const char *pass, size_t len, uint8_t *md, size_t md_size)
{
    uint8_t result[128];
    enc_md5((const unsigned char *)pass, len, result);
    memcpy(md, result, 16);
    int i = 16;
    for (; i < md_size; i += 16) {
        memcpy(result + 16, pass, len);
        enc_md5(result, 16 + len, result);
        memcpy(md + i, result, 16);
    }
}

int
bytes_to_key(const cipher_t *cipher, const digest_type_t *md,
             const uint8_t *pass, uint8_t *key)
{
    size_t datal;
    datal = strlen((const char *)pass);

#if defined(USE_CRYPTO_OPENSSL)

    MD5_CTX c;
    unsigned char md_buf[MAX_MD_SIZE];
    int nkey;
    int addmd;
    unsigned int i, j, mds;

    mds  = 16;
    nkey = cipher_key_size(cipher);
    if (pass == NULL)
        return nkey;
    memset(&c, 0, sizeof(MD5_CTX));

    for (j = 0, addmd = 0; j < nkey; addmd++) {
        MD5_Init(&c);
        if (addmd) {
            MD5_Update(&c, md_buf, mds);
        }
        MD5_Update(&c, pass, datal);
        MD5_Final(md_buf, &c);

        for (i = 0; i < mds; i++, j++) {
            if (j >= nkey)
                break;
            key[j] = md_buf[i];
        }
    }

    return nkey;

#elif defined(USE_CRYPTO_POLARSSL)
    md_context_t c;
    unsigned char md_buf[MAX_MD_SIZE];
    int nkey;
    int addmd;
    unsigned int i, j, mds;

    nkey = cipher_key_size(cipher);
    mds  = md_get_size(md);
    memset(&c, 0, sizeof(md_context_t));

    if (pass == NULL)
        return nkey;
    if (md_init_ctx(&c, md))
        return 0;

    for (j = 0, addmd = 0; j < nkey; addmd++) {
        md_starts(&c);
        if (addmd) {
            md_update(&c, md_buf, mds);
        }
        md_update(&c, pass, datal);
        md_finish(&c, md_buf);

        for (i = 0; i < mds; i++, j++) {
            if (j >= nkey)
                break;
            key[j] = md_buf[i];
        }
    }

    md_free_ctx(&c);
    return nkey;

#elif defined(USE_CRYPTO_MBEDTLS)

    mbedtls_md_context_t c;
    unsigned char md_buf[MAX_MD_SIZE];
    int nkey;
    int addmd;
    unsigned int i, j, mds;

    nkey = cipher_key_size(cipher);
    mds  = mbedtls_md_get_size(md);
    memset(&c, 0, sizeof(mbedtls_md_context_t));

    if (pass == NULL)
        return nkey;
    if (mbedtls_md_setup(&c, md, 1))
        return 0;

    for (j = 0, addmd = 0; j < nkey; addmd++) {
        mbedtls_md_starts(&c);
        if (addmd) {
            mbedtls_md_update(&c, md_buf, mds);
        }
        mbedtls_md_update(&c, pass, datal);
        mbedtls_md_finish(&c, &(md_buf[0]));

        for (i = 0; i < mds; i++, j++) {
            if (j >= nkey)
                break;
            key[j] = md_buf[i];
        }
    }

    mbedtls_md_free(&c);
    return nkey;
#endif
}

int
rand_bytes(uint8_t *output, int len)
{
    randombytes_buf(output, len);
    // always return success
    return 0;
}

const cipher_kt_t *
get_cipher_type(int method)
{
    if (method <= TABLE || method >= CIPHER_NUM) {
        LOGE("get_cipher_type(): Illegal method");
        return NULL;
    }

    if (method == RC4_MD5 || method == RC4_MD5_6) {
        method = RC4;
    }

    if (method >= SALSA20) {
        return NULL;
    }

    const char *ciphername = supported_ciphers[method];
#if defined(USE_CRYPTO_OPENSSL)
    return EVP_get_cipherbyname(ciphername);
#elif defined(USE_CRYPTO_POLARSSL)
    const char *polarname = supported_ciphers_polarssl[method];
    if (strcmp(polarname, CIPHER_UNSUPPORTED) == 0) {
        LOGE("Cipher %s currently is not supported by PolarSSL library",
             ciphername);
        return NULL;
    }
    return cipher_info_from_string(polarname);
#elif defined(USE_CRYPTO_MBEDTLS)
    const char *mbedtlsname = supported_ciphers_mbedtls[method];
    if (strcmp(mbedtlsname, CIPHER_UNSUPPORTED) == 0) {
        LOGE("Cipher %s currently is not supported by mbed TLS library",
             ciphername);
        return NULL;
    }
    return mbedtls_cipher_info_from_string(mbedtlsname);
#endif
}

const digest_type_t *
get_digest_type(const char *digest)
{
    if (digest == NULL) {
        LOGE("get_digest_type(): Digest name is null");
        return NULL;
    }

#if defined(USE_CRYPTO_OPENSSL)
    return EVP_get_digestbyname(digest);
#elif defined(USE_CRYPTO_POLARSSL)
    return md_info_from_string(digest);
#elif defined(USE_CRYPTO_MBEDTLS)
    return mbedtls_md_info_from_string(digest);
#endif
}

void
cipher_context_init(cipher_env_t *env, cipher_ctx_t *ctx, int enc)
{
    int method = env->enc_method;

    if (method <= TABLE || method >= CIPHER_NUM) {
        LOGE("cipher_context_init(): Illegal method");
        return;
    }

    if (method >= SALSA20) {
//        enc_iv_len = supported_ciphers_iv_size[method];
        return;
    }

    const char *ciphername = supported_ciphers[method];
#if defined(USE_CRYPTO_APPLECC)
    cipher_cc_t *cc = &ctx->cc;
    cc->cryptor = NULL;
    cc->cipher  = supported_ciphers_applecc[method];
    if (cc->cipher == kCCAlgorithmInvalid) {
        cc->valid = kCCContextInvalid;
    } else {
        cc->valid = kCCContextValid;
        if (cc->cipher == kCCAlgorithmRC4) {
            cc->mode    = supported_modes_applecc[method];
            cc->padding = ccNoPadding;
        } else {
            cc->mode = supported_modes_applecc[method];
            if (cc->mode == kCCModeCTR) {
                cc->padding = ccNoPadding;
            } else {
                cc->padding = ccPKCS7Padding;
            }
        }
        return;
    }
#endif

    const cipher_kt_t *cipher = get_cipher_type(method);

#if defined(USE_CRYPTO_OPENSSL)
    ctx->evp = EVP_CIPHER_CTX_new();
    cipher_evp_t *evp = ctx->evp;

    if (cipher == NULL) {
        LOGE("Cipher %s not found in OpenSSL library", ciphername);
        FATAL("Cannot initialize cipher");
    }
    if (!EVP_CipherInit_ex(evp, cipher, NULL, NULL, NULL, enc)) {
        LOGE("Cannot initialize cipher %s", ciphername);
        exit(EXIT_FAILURE);
    }
    if (!EVP_CIPHER_CTX_set_key_length(evp, env->enc_key_len)) {
        EVP_CIPHER_CTX_cleanup(evp);
        LOGE("Invalid key length: %d", env->enc_key_len);
        exit(EXIT_FAILURE);
    }
    if (method > RC4_MD5) {
        EVP_CIPHER_CTX_set_padding(evp, 1);
    }
#elif defined(USE_CRYPTO_POLARSSL)
    ctx->evp = (cipher_evp_t *)ss_malloc(sizeof(cipher_evp_t));
    cipher_evp_t *evp = ctx->evp;

    if (cipher == NULL) {
        LOGE("Cipher %s not found in PolarSSL library", ciphername);
        FATAL("Cannot initialize PolarSSL cipher");
    }
    if (cipher_init_ctx(evp, cipher) != 0) {
        FATAL("Cannot initialize PolarSSL cipher context");
    }
#elif defined(USE_CRYPTO_MBEDTLS)
    ctx->evp = ss_malloc(sizeof(cipher_evp_t));
    memset(ctx->evp, 0, sizeof(cipher_evp_t));
    cipher_evp_t *evp = ctx->evp;

    if (cipher == NULL) {
        LOGE("Cipher %s not found in mbed TLS library", ciphername);
        FATAL("Cannot initialize mbed TLS cipher");
    }
    mbedtls_cipher_init(evp);
    if (mbedtls_cipher_setup(evp, cipher) != 0) {
        FATAL("Cannot initialize mbed TLS cipher context");
    }
#endif
}

void
cipher_context_set_iv(cipher_env_t *env, cipher_ctx_t *ctx, uint8_t *iv, size_t iv_len,
                      int enc)
{
    const unsigned char *true_key;

    if (iv == NULL) {
        LOGE("cipher_context_set_iv(): IV is null");
        return;
    }

    if (!enc) {
        memcpy(ctx->iv, iv, iv_len);
    }

    if (env->enc_method >= SALSA20) {
        return;
    }

    if (env->enc_method == RC4_MD5 || env->enc_method == RC4_MD5_6) {
        unsigned char key_iv[32];
        memcpy(key_iv, env->enc_key, 16);
        memcpy(key_iv + 16, iv, iv_len);
        true_key = enc_md5(key_iv, 16 + iv_len, NULL);
        iv_len   = 0;
    } else {
        true_key = env->enc_key;
    }

#ifdef USE_CRYPTO_APPLECC
    cipher_cc_t *cc = &ctx->cc;
    if (cc->valid == kCCContextValid) {
        memcpy(cc->iv, iv, iv_len);
        memcpy(cc->key, true_key, env->enc_key_len);
        cc->iv_len  = iv_len;
        cc->key_len = env->enc_key_len;
        cc->encrypt = enc ? kCCEncrypt : kCCDecrypt;
        if (cc->cryptor != NULL) {
            CCCryptorRelease(cc->cryptor);
            cc->cryptor = NULL;
        }

        CCCryptorStatus ret;
        ret = CCCryptorCreateWithMode(
            cc->encrypt,
            cc->mode,
            cc->cipher,
            cc->padding,
            cc->iv, cc->key, cc->key_len,
            NULL, 0, 0, kCCModeOptionCTR_BE,
            &cc->cryptor);
        if (ret != kCCSuccess) {
            if (cc->cryptor != NULL) {
                CCCryptorRelease(cc->cryptor);
                cc->cryptor = NULL;
            }
            FATAL("Cannot set CommonCrypto key and IV");
        }
        return;
    }
#endif

    cipher_evp_t *evp = ctx->evp;
    if (evp == NULL) {
        LOGE("cipher_context_set_iv(): Cipher context is null");
        return;
    }
#if defined(USE_CRYPTO_OPENSSL)
    if (!EVP_CipherInit_ex(evp, NULL, NULL, true_key, iv, enc)) {
        EVP_CIPHER_CTX_cleanup(evp);
        FATAL("Cannot set key and IV");
    }
#elif defined(USE_CRYPTO_POLARSSL)
    // XXX: PolarSSL 1.3.11: cipher_free_ctx deprecated, Use cipher_free() instead.
    if (cipher_setkey(evp, true_key, env->enc_key_len * 8, enc) != 0) {
        cipher_free_ctx(evp);
        FATAL("Cannot set PolarSSL cipher key");
    }
#if POLARSSL_VERSION_NUMBER >= 0x01030000
    if (cipher_set_iv(evp, iv, iv_len) != 0) {
        cipher_free_ctx(evp);
        FATAL("Cannot set PolarSSL cipher IV");
    }
    if (cipher_reset(evp) != 0) {
        cipher_free_ctx(evp);
        FATAL("Cannot finalize PolarSSL cipher context");
    }
#else
    if (cipher_reset(evp, iv) != 0) {
        cipher_free_ctx(evp);
        FATAL("Cannot set PolarSSL cipher IV");
    }
#endif
#elif defined(USE_CRYPTO_MBEDTLS)
    if (mbedtls_cipher_setkey(evp, true_key, env->enc_key_len * 8, enc) != 0) {
        mbedtls_cipher_free(evp);
        FATAL("Cannot set mbed TLS cipher key");
    }

    if (mbedtls_cipher_set_iv(evp, iv, iv_len) != 0) {
        mbedtls_cipher_free(evp);
        FATAL("Cannot set mbed TLS cipher IV");
    }
    if (mbedtls_cipher_reset(evp) != 0) {
        mbedtls_cipher_free(evp);
        FATAL("Cannot finalize mbed TLS cipher context");
    }
#endif

#ifdef DEBUG
    dump("IV", (char *)iv, iv_len);
#endif
}

void
cipher_context_release(cipher_env_t *env, cipher_ctx_t *ctx)
{
    if (env->enc_method >= SALSA20) {
        return;
    }

#ifdef USE_CRYPTO_APPLECC
    cipher_cc_t *cc = &ctx->cc;
    if (cc->cryptor != NULL) {
        CCCryptorRelease(cc->cryptor);
        cc->cryptor = NULL;
    }
    if (cc->valid == kCCContextValid) {
        return;
    }
#endif

#if defined(USE_CRYPTO_OPENSSL)
    EVP_CIPHER_CTX_free(ctx->evp);
#elif defined(USE_CRYPTO_POLARSSL)
// NOTE: cipher_free_ctx deprecated in PolarSSL 1.3.11
    cipher_free_ctx(ctx->evp);
    ss_free(ctx->evp);
#elif defined(USE_CRYPTO_MBEDTLS)
// NOTE: cipher_free_ctx deprecated
    mbedtls_cipher_free(ctx->evp);
    ss_free(ctx->evp);
#endif
}

static int
cipher_context_update(cipher_ctx_t *ctx, uint8_t *output, size_t *olen,
                      const uint8_t *input, size_t ilen)
{
#ifdef USE_CRYPTO_APPLECC
    cipher_cc_t *cc = &ctx->cc;
    if (cc->valid == kCCContextValid) {
        CCCryptorStatus ret;
        ret = CCCryptorUpdate(cc->cryptor, input, ilen, output,
                              ilen, olen);
        return (ret == kCCSuccess) ? 1 : 0;
    }
#endif
    cipher_evp_t *evp = ctx->evp;
#if defined(USE_CRYPTO_OPENSSL)
    int err = 0, tlen = *olen;
    err = EVP_CipherUpdate(evp, (uint8_t *)output, &tlen,
                           (const uint8_t *)input, ilen);
    *olen = tlen;
    return err;
#elif defined(USE_CRYPTO_POLARSSL)
    return !cipher_update(evp, (const uint8_t *)input, ilen,
                          (uint8_t *)output, olen);
#elif defined(USE_CRYPTO_MBEDTLS)
    return !mbedtls_cipher_update(evp, (const uint8_t *)input, ilen,
                                  (uint8_t *)output, olen);
#endif
}
int ss_md5_hmac(cipher_env_t* env, char *auth, char *msg, int msg_len, uint8_t *iv)
{
    uint8_t hash[MD5_BYTES];
    uint8_t auth_key[MAX_IV_LENGTH + MAX_KEY_LENGTH];
    memcpy(auth_key, iv, env->enc_iv_len);
    memcpy(auth_key + env->enc_iv_len, env->enc_key, env->enc_key_len);

#if defined(USE_CRYPTO_OPENSSL)
    HMAC(EVP_md5(), auth_key, env->enc_iv_len + env->enc_key_len, (uint8_t *)msg, msg_len, (uint8_t *)hash, NULL);
#elif defined(USE_CRYPTO_MBEDTLS)
    mbedtls_md_hmac(mbedtls_md_info_from_type(MBEDTLS_MD_MD5), auth_key, env->enc_iv_len + env->enc_key_len, (uint8_t *)msg, msg_len, (uint8_t *)hash);
#else
    md5_hmac(auth_key, env->enc_iv_len + env->enc_key_len, (uint8_t *)msg, msg_len, (uint8_t *)hash);
#endif

    memcpy(auth, hash, MD5_BYTES);

    return 0;
}

int ss_md5_hmac_with_key(char *auth, char *msg, int msg_len, uint8_t *auth_key, int key_len)
{
    uint8_t hash[MD5_BYTES];

#if defined(USE_CRYPTO_OPENSSL)
    HMAC(EVP_md5(), auth_key, key_len, (uint8_t *)msg, msg_len, (uint8_t *)hash, NULL);
#elif defined(USE_CRYPTO_MBEDTLS)
    mbedtls_md_hmac(mbedtls_md_info_from_type(MBEDTLS_MD_MD5), auth_key, key_len, (uint8_t *)msg, msg_len, (uint8_t *)hash);
#else
    md5_hmac(auth_key, key_len, (uint8_t *)msg, msg_len, (uint8_t *)hash);
#endif

    memcpy(auth, hash, MD5_BYTES);

    return 0;
}

int ss_md5_hash_func(char *auth, char *msg, int msg_len)
{
    uint8_t hash[MD5_BYTES];

#if defined(USE_CRYPTO_OPENSSL)
    MD5((uint8_t *)msg, msg_len, (uint8_t *)hash);
#elif defined(USE_CRYPTO_MBEDTLS)
    mbedtls_md(mbedtls_md_info_from_type(MBEDTLS_MD_MD5), (uint8_t *)msg, msg_len, (uint8_t *)hash);
#else
    md5((uint8_t *)msg, msg_len, (uint8_t *)hash);
#endif

    memcpy(auth, hash, MD5_BYTES);

    return 0;
}

<<<<<<< HEAD
int ss_sha1_hmac(char *auth, char *msg, int msg_len, uint8_t *iv, int _enc_iv_len, uint8_t *_enc_key, int _enc_key_len)
{
    uint8_t hash[SHA1_BYTES];
    uint8_t auth_key[MAX_IV_LENGTH + MAX_KEY_LENGTH];
    memcpy(auth_key, iv, _enc_iv_len);
    memcpy(auth_key + _enc_iv_len, _enc_key, _enc_key_len);

#if defined(USE_CRYPTO_OPENSSL)
    HMAC(EVP_sha1(), auth_key, _enc_iv_len + _enc_key_len, (uint8_t *)msg, msg_len, (uint8_t *)hash, NULL);
#elif defined(USE_CRYPTO_MBEDTLS)
    mbedtls_md_hmac(mbedtls_md_info_from_type(MBEDTLS_MD_SHA1), auth_key, _enc_iv_len + _enc_key_len, (uint8_t *)msg, msg_len, (uint8_t *)hash);
#else
    sha1_hmac(auth_key, _enc_iv_len + _enc_key_len, (uint8_t *)msg, msg_len, (uint8_t *)hash);
=======
int ss_sha1_hmac(cipher_env_t* env, char *auth, char *msg, int msg_len, uint8_t *iv)
{
    uint8_t hash[SHA1_BYTES];
    uint8_t auth_key[MAX_IV_LENGTH + MAX_KEY_LENGTH];
    memcpy(auth_key, iv, env->enc_iv_len);
    memcpy(auth_key + env->enc_iv_len, env->enc_key, env->enc_key_len);

#if defined(USE_CRYPTO_OPENSSL)
    HMAC(EVP_sha1(), auth_key, env->enc_iv_len + env->enc_key_len, (uint8_t *)msg, msg_len, (uint8_t *)hash, NULL);
#elif defined(USE_CRYPTO_MBEDTLS)
    mbedtls_md_hmac(mbedtls_md_info_from_type(MBEDTLS_MD_SHA1), auth_key, env->enc_iv_len + env->enc_key_len, (uint8_t *)msg, msg_len, (uint8_t *)hash);
#else
    sha1_hmac(auth_key, env->enc_iv_len + env->enc_key_len, (uint8_t *)msg, msg_len, (uint8_t *)hash);
>>>>>>> c55d4d1b
#endif

    memcpy(auth, hash, SHA1_BYTES);

    return 0;
}

int ss_sha1_hmac_with_key(char *auth, char *msg, int msg_len, uint8_t *auth_key, int key_len)
{
    uint8_t hash[SHA1_BYTES];

#if defined(USE_CRYPTO_OPENSSL)
    HMAC(EVP_sha1(), auth_key, key_len, (uint8_t *)msg, msg_len, (uint8_t *)hash, NULL);
#elif defined(USE_CRYPTO_MBEDTLS)
    mbedtls_md_hmac(mbedtls_md_info_from_type(MBEDTLS_MD_SHA1), auth_key, key_len, (uint8_t *)msg, msg_len, (uint8_t *)hash);
#else
    sha1_hmac(auth_key, key_len, (uint8_t *)msg, msg_len, (uint8_t *)hash);
#endif

    memcpy(auth, hash, SHA1_BYTES);

    return 0;
}

int ss_sha1_hash_func(char *auth, char *msg, int msg_len)
{
    uint8_t hash[SHA1_BYTES];
#if defined(USE_CRYPTO_OPENSSL)
    SHA1((uint8_t *)msg, msg_len, (uint8_t *)hash);
#elif defined(USE_CRYPTO_MBEDTLS)
    mbedtls_md(mbedtls_md_info_from_type(MBEDTLS_MD_SHA1), (uint8_t *)msg, msg_len, (uint8_t *)hash);
#else
    sha1((uint8_t *)msg, msg_len, (uint8_t *)hash);
#endif

    memcpy(auth, hash, SHA1_BYTES);

    return 0;
}

int ss_aes_128_cbc(char *encrypt, char *out_data, char *key)
{
    unsigned char iv[16] = { 0, 0, 0, 0, 0, 0, 0, 0, 0, 0, 0, 0, 0, 0, 0, 0 };

#if defined(USE_CRYPTO_OPENSSL)
    AES_KEY aes;
    AES_set_encrypt_key((unsigned char*)key, 128, &aes);
    AES_cbc_encrypt((const unsigned char *)encrypt, (unsigned char *)out_data, 16, &aes, iv, AES_ENCRYPT);

#elif defined(USE_CRYPTO_MBEDTLS)
    mbedtls_aes_context aes;

    unsigned char output[16];

    mbedtls_aes_setkey_enc( &aes, (unsigned char *)key, 128 );
    mbedtls_aes_crypt_cbc( &aes, MBEDTLS_AES_ENCRYPT, 16, iv, (unsigned char *)encrypt, output );

    memcpy(out_data, output, 16);
#else

    aes_context aes;

    unsigned char output[16];

    aes_setkey_enc( &aes, (unsigned char *)key, 128 );
    aes_crypt_cbc( &aes, AES_ENCRYPT, 16, iv, (unsigned char *)encrypt, output );

    memcpy(out_data, output, 16);
#endif

    return 0;
}

<<<<<<< HEAD
int
ss_encrypt_all(buffer_t *plain, int method, size_t capacity)
=======
int ss_onetimeauth(cipher_env_t* env, buffer_t *buf, uint8_t *iv, size_t capacity)
{
    uint8_t hash[ONETIMEAUTH_BYTES * 2];
    uint8_t auth_key[MAX_IV_LENGTH + MAX_KEY_LENGTH];
    memcpy(auth_key, iv, env->enc_iv_len);
    memcpy(auth_key + env->enc_iv_len, env->enc_key, env->enc_key_len);

    brealloc(buf, ONETIMEAUTH_BYTES + buf->len, capacity);

#if defined(USE_CRYPTO_OPENSSL)
    HMAC(EVP_sha1(), auth_key, env->enc_iv_len + env->enc_key_len, (uint8_t *)buf->array, buf->len, (uint8_t *)hash, NULL);
#elif defined(USE_CRYPTO_MBEDTLS)
    mbedtls_md_hmac(mbedtls_md_info_from_type(
                        MBEDTLS_MD_SHA1), auth_key, env->enc_iv_len + env->enc_key_len, (uint8_t *)buf->array, buf->len,
                    (uint8_t *)hash);
#else
    sha1_hmac(auth_key, env->enc_iv_len + env->enc_key_len, (uint8_t *)buf->array, buf->len, (uint8_t *)hash);
#endif

    memcpy(buf->array + buf->len, hash, ONETIMEAUTH_BYTES);
    buf->len += ONETIMEAUTH_BYTES;

    return 0;
}

int
ss_onetimeauth_verify(cipher_env_t* env, buffer_t *buf, uint8_t *iv)
{
    uint8_t hash[ONETIMEAUTH_BYTES * 2];
    uint8_t auth_key[MAX_IV_LENGTH + MAX_KEY_LENGTH];
    memcpy(auth_key, iv, env->enc_iv_len);
    memcpy(auth_key + env->enc_iv_len, env->enc_key, env->enc_key_len);
    size_t len = buf->len - ONETIMEAUTH_BYTES;

#if defined(USE_CRYPTO_OPENSSL)
    HMAC(EVP_sha1(), auth_key, env->enc_iv_len + env->enc_key_len, (uint8_t *)buf->array, len, hash, NULL);
#elif defined(USE_CRYPTO_MBEDTLS)
    mbedtls_md_hmac(mbedtls_md_info_from_type(
                        MBEDTLS_MD_SHA1), auth_key, env->enc_iv_len + env->enc_key_len, (uint8_t *)buf->array, len, hash);
#else
    sha1_hmac(auth_key, env->enc_iv_len + env->enc_key_len, (uint8_t *)buf->array, len, hash);
#endif

    return safe_memcmp(buf->array + len, hash, ONETIMEAUTH_BYTES);
}

int
ss_encrypt_all(cipher_env_t* env, buffer_t *plain, int auth, size_t capacity)
>>>>>>> c55d4d1b
{
    int method = env->enc_method;
    if (method > TABLE) {
        cipher_ctx_t evp;
        cipher_context_init(env, &evp, 1);

        size_t iv_len = env->enc_iv_len;
        int err       = 1;

        static buffer_t tmp = { 0, 0, 0, NULL };
        brealloc(&tmp, iv_len + plain->len, capacity);
        buffer_t *cipher = &tmp;
        cipher->len = plain->len;

        uint8_t iv[MAX_IV_LENGTH];

        rand_bytes(iv, iv_len);
        cipher_context_set_iv(env, &evp, iv, iv_len, 1);
        memcpy(cipher->array, iv, iv_len);

<<<<<<< HEAD
=======
        if (auth) {
            ss_onetimeauth(env, plain, iv, capacity);
            cipher->len = plain->len;
        }

>>>>>>> c55d4d1b
        if (method >= SALSA20) {
            crypto_stream_xor_ic((uint8_t *)(cipher->array + iv_len),
                                 (const uint8_t *)plain->array, (uint64_t)(plain->len),
                                 (const uint8_t *)iv,
                                 0, env->enc_key, method);
        } else {
            err = cipher_context_update(&evp, (uint8_t *)(cipher->array + iv_len),
                                        &cipher->len, (const uint8_t *)plain->array,
                                        plain->len);
        }

        if (!err) {
            bfree(plain);
            cipher_context_release(env, &evp);
            return -1;
        }

#ifdef DEBUG
        dump("PLAIN", plain->array, plain->len);
        dump("CIPHER", cipher->array + iv_len, cipher->len);
#endif

        cipher_context_release(env, &evp);

        brealloc(plain, iv_len + cipher->len, capacity);
        memcpy(plain->array, cipher->array, iv_len + cipher->len);
        plain->len = iv_len + cipher->len;

        return 0;
    } else {
        char *begin = plain->array;
        char *ptr   = plain->array;
        while (ptr < begin + plain->len) {
            *ptr = (char)env->enc_table[(uint8_t)*ptr];
            ptr++;
        }
        return 0;
    }
}

int
ss_encrypt(cipher_env_t *env, buffer_t *plain, enc_ctx_t *ctx, size_t capacity)
{
    if (ctx != NULL) {
        static buffer_t tmp = { 0, 0, 0, NULL };

        int err       = 1;
        size_t iv_len = 0;
        if (!ctx->init) {
            iv_len = env->enc_iv_len;
        }

        brealloc(&tmp, iv_len + plain->len, capacity);
        buffer_t *cipher = &tmp;
        cipher->len = plain->len;

        if (!ctx->init) {
            cipher_context_set_iv(env, &ctx->evp, ctx->evp.iv, iv_len, 1);
            memcpy(cipher->array, ctx->evp.iv, iv_len);
            ctx->counter = 0;
            ctx->init    = 1;
        }

        if (env->enc_method >= SALSA20) {
            int padding = ctx->counter % SODIUM_BLOCK_SIZE;
            brealloc(cipher, iv_len + (padding + cipher->len) * 2, capacity);
            if (padding) {
                brealloc(plain, plain->len + padding, capacity);
                memmove(plain->array + padding, plain->array, plain->len);
                sodium_memzero(plain->array, padding);
            }
            crypto_stream_xor_ic((uint8_t *)(cipher->array + iv_len),
                                 (const uint8_t *)plain->array,
                                 (uint64_t)(plain->len + padding),
                                 (const uint8_t *)ctx->evp.iv,
                                 ctx->counter / SODIUM_BLOCK_SIZE, env->enc_key,
                                 env->enc_method);
            ctx->counter += plain->len;
            if (padding) {
                memmove(cipher->array + iv_len,
                        cipher->array + iv_len + padding, cipher->len);
            }
        } else {
            err =
                cipher_context_update(&ctx->evp,
                                      (uint8_t *)(cipher->array + iv_len),
                                      &cipher->len, (const uint8_t *)plain->array,
                                      plain->len);
            if (!err) {
                return -1;
            }
        }

#ifdef DEBUG
        dump("PLAIN", plain->array, plain->len);
        dump("CIPHER", cipher->array + iv_len, cipher->len);
#endif

        brealloc(plain, iv_len + cipher->len, capacity);
        memcpy(plain->array, cipher->array, iv_len + cipher->len);
        plain->len = iv_len + cipher->len;

        return 0;
    } else {
        char *begin = plain->array;
        char *ptr   = plain->array;
        while (ptr < begin + plain->len) {
            *ptr = (char)env->enc_table[(uint8_t)*ptr];
            ptr++;
        }
        return 0;
    }
}

int
<<<<<<< HEAD
ss_decrypt_all(buffer_t *cipher, int method, size_t capacity)
=======
ss_decrypt_all(cipher_env_t* env, buffer_t *cipher, int auth, size_t capacity)
>>>>>>> c55d4d1b
{
    int method = env->enc_method;
    if (method > TABLE) {
        size_t iv_len = env->enc_iv_len;
        int ret       = 1;

        if (cipher->len <= iv_len) {
            return -1;
        }

        cipher_ctx_t evp;
        cipher_context_init(env, &evp, 0);

        static buffer_t tmp = { 0, 0, 0, NULL };
        brealloc(&tmp, cipher->len, capacity);
        buffer_t *plain = &tmp;
        plain->len = cipher->len - iv_len;

        uint8_t iv[MAX_IV_LENGTH];
        memcpy(iv, cipher->array, iv_len);
        cipher_context_set_iv(env, &evp, iv, iv_len, 0);

        if (method >= SALSA20) {
            crypto_stream_xor_ic((uint8_t *)plain->array,
                                 (const uint8_t *)(cipher->array + iv_len),
                                 (uint64_t)(cipher->len - iv_len),
                                 (const uint8_t *)iv, 0, env->enc_key, method);
        } else {
            ret = cipher_context_update(&evp, (uint8_t *)plain->array, &plain->len,
                                        (const uint8_t *)(cipher->array + iv_len),
                                        cipher->len - iv_len);
        }

<<<<<<< HEAD
=======
        if (auth || (plain->array[0] & ONETIMEAUTH_FLAG)) {
            if (plain->len > ONETIMEAUTH_BYTES) {
                ret = !ss_onetimeauth_verify(env, plain, iv);
                if (ret) {
                    plain->len -= ONETIMEAUTH_BYTES;
                }
            } else {
                ret = 0;
            }
        }

>>>>>>> c55d4d1b
        if (!ret) {
            bfree(cipher);
            cipher_context_release(env, &evp);
            return -1;
        }

#ifdef DEBUG
        dump("PLAIN", plain->array, plain->len);
        dump("CIPHER", cipher->array + iv_len, cipher->len - iv_len);
#endif

        cipher_context_release(env, &evp);

        brealloc(cipher, plain->len, capacity);
        memcpy(cipher->array, plain->array, plain->len);
        cipher->len = plain->len;

        return 0;
    } else {
        char *begin = cipher->array;
        char *ptr   = cipher->array;
        while (ptr < begin + cipher->len) {
            *ptr = (char)env->dec_table[(uint8_t)*ptr];
            ptr++;
        }
        return 0;
    }
}

int
ss_decrypt(cipher_env_t* env, buffer_t *cipher, enc_ctx_t *ctx, size_t capacity)
{
    if (ctx != NULL) {
        static buffer_t tmp = { 0, 0, 0, NULL };

        size_t iv_len = 0;
        int err       = 1;

        brealloc(&tmp, cipher->len, capacity);
        buffer_t *plain = &tmp;
        plain->len = cipher->len;

        if (!ctx->init) {
            uint8_t iv[MAX_IV_LENGTH];
            iv_len      = env->enc_iv_len;
            plain->len -= iv_len;

            memcpy(iv, cipher->array, iv_len);
            cipher_context_set_iv(env, &ctx->evp, iv, iv_len, 0);
            ctx->counter = 0;
            ctx->init    = 1;

            if (env->enc_method > RC4) {
                if (cache_key_exist(env->iv_cache, (char *)iv, iv_len)) {
                    bfree(cipher);
                    return -1;
                } else {
                    cache_insert(env->iv_cache, (char *)iv, iv_len, NULL);
                }
            }
        }

        if (env->enc_method >= SALSA20) {
            int padding = ctx->counter % SODIUM_BLOCK_SIZE;
            brealloc(plain, (plain->len + padding) * 2, capacity);

            if (padding) {
                brealloc(cipher, cipher->len + padding, capacity);
                memmove(cipher->array + iv_len + padding, cipher->array + iv_len,
                        cipher->len - iv_len);
                sodium_memzero(cipher->array + iv_len, padding);
            }
            crypto_stream_xor_ic((uint8_t *)plain->array,
                                 (const uint8_t *)(cipher->array + iv_len),
                                 (uint64_t)(cipher->len - iv_len + padding),
                                 (const uint8_t *)ctx->evp.iv,
                                 ctx->counter / SODIUM_BLOCK_SIZE, env->enc_key,
                                 env->enc_method);
            ctx->counter += cipher->len - iv_len;
            if (padding) {
                memmove(plain->array, plain->array + padding, plain->len);
            }
        } else {
            err = cipher_context_update(&ctx->evp, (uint8_t *)plain->array, &plain->len,
                                        (const uint8_t *)(cipher->array + iv_len),
                                        cipher->len - iv_len);
        }

        if (!err) {
            bfree(cipher);
            return -1;
        }

#ifdef DEBUG
        dump("PLAIN", plain->array, plain->len);
        dump("CIPHER", cipher->array + iv_len, cipher->len - iv_len);
#endif

        brealloc(cipher, plain->len, capacity);
        memcpy(cipher->array, plain->array, plain->len);
        cipher->len = plain->len;

        return 0;
    } else {
        char *begin = cipher->array;
        char *ptr   = cipher->array;
        while (ptr < begin + cipher->len) {
            *ptr = (char)env->dec_table[(uint8_t)*ptr];
            ptr++;
        }
        return 0;
    }
}

void
enc_ctx_init(cipher_env_t *env, enc_ctx_t *ctx, int enc)
{
    sodium_memzero(ctx, sizeof(enc_ctx_t));
    cipher_context_init(env, &ctx->evp, enc);

    if (enc) {
        rand_bytes(ctx->evp.iv, env->enc_iv_len);
    }
}

void
enc_ctx_release(cipher_env_t *env, enc_ctx_t *ctx)
{
    cipher_context_release(env, &ctx->evp);
}

void
enc_key_init(cipher_env_t *env, int method, const char *pass)
{
    if (method <= TABLE || method >= CIPHER_NUM) {
        LOGE("enc_key_init(): Illegal method");
        return;
    }

    // Initialize cache
    cache_create(&env->iv_cache, 256, NULL);

#if defined(USE_CRYPTO_OPENSSL)
    OpenSSL_add_all_algorithms();
#else
    cipher_kt_t cipher_info;
#endif

    cipher_t cipher;
    memset(&cipher, 0, sizeof(cipher_t));

    // Initialize sodium for random generator
    if (sodium_init() == -1) {
        FATAL("Failed to initialize sodium");
    }

    if (method == SALSA20 || method == CHACHA20 || method == CHACHA20IETF) {
#if defined(USE_CRYPTO_OPENSSL)
        cipher.info    = NULL;
        cipher.key_len = supported_ciphers_key_size[method];
        cipher.iv_len  = supported_ciphers_iv_size[method];
#endif
#if defined(USE_CRYPTO_POLARSSL)
        cipher.info             = &cipher_info;
        cipher.info->base       = NULL;
        cipher.info->key_length = supported_ciphers_key_size[method] * 8;
        cipher.info->iv_size    = supported_ciphers_iv_size[method];
#endif
#if defined(USE_CRYPTO_MBEDTLS)
        // XXX: key_length changed to key_bitlen in mbed TLS 2.0.0
        cipher.info             = &cipher_info;
        cipher.info->base       = NULL;
        cipher.info->key_bitlen = supported_ciphers_key_size[method] * 8;
        cipher.info->iv_size    = supported_ciphers_iv_size[method];
#endif
    } else {
        cipher.info = (cipher_kt_t *)get_cipher_type(method);
    }

    if (cipher.info == NULL && cipher.key_len == 0) {
        do {
#if defined(USE_CRYPTO_POLARSSL) && defined(USE_CRYPTO_APPLECC)
            if (supported_ciphers_applecc[method] != kCCAlgorithmInvalid) {
                cipher_info.base       = NULL;
                cipher_info.key_length = supported_ciphers_key_size[method] * 8;
                cipher_info.iv_size    = supported_ciphers_iv_size[method];
                cipher.info            = (cipher_kt_t *)&cipher_info;
                break;
            }
#endif
#if defined(USE_CRYPTO_MBEDTLS) && defined(USE_CRYPTO_APPLECC)
            // XXX: key_length changed to key_bitlen in mbed TLS 2.0.0
            if (supported_ciphers_applecc[method] != kCCAlgorithmInvalid) {
                cipher_info.base       = NULL;
                cipher_info.key_bitlen = supported_ciphers_key_size[method] * 8;
                cipher_info.iv_size    = supported_ciphers_iv_size[method];
                cipher.info            = (cipher_kt_t *)&cipher_info;
                break;
            }
#endif
            LOGE("Cipher %s not found in crypto library", supported_ciphers[method]);
            FATAL("Cannot initialize cipher");
        } while (0);
    }

    const digest_type_t *md = get_digest_type("MD5");
    if (md == NULL) {
        FATAL("MD5 Digest not found in crypto library");
    }

    env->enc_key_len = bytes_to_key(&cipher, md, (const uint8_t *)pass, env->enc_key);

    if (env->enc_key_len == 0) {
        FATAL("Cannot generate key and IV");
    }
    if (method == RC4_MD5 || method == RC4_MD5_6) {
        env->enc_iv_len = supported_ciphers_iv_size[method];
    } else {
        env->enc_iv_len = cipher_iv_size(&cipher);
    }
    env->enc_method = method;
}

int
enc_init(cipher_env_t *env, const char *pass, const char *method)
{
    int m = TABLE;
    if (method != NULL) {
        for (m = TABLE; m < CIPHER_NUM; m++)
            if (strcmp(method, supported_ciphers[m]) == 0) {
                break;
            }
        if (m >= CIPHER_NUM) {
            LOGE("Invalid cipher name: %s, use rc4-md5 instead", method);
            m = RC4_MD5;
        }
    }
    if (m == TABLE) {
        enc_table_init(env, pass);
    } else {
        enc_key_init(env, m, pass);
    }
    env->enc_method = m;
    return m;
<<<<<<< HEAD
=======
}

int
ss_check_hash(cipher_env_t* env, buffer_t *buf, chunk_t *chunk, enc_ctx_t *ctx, size_t capacity)
{
    int i, j, k;
    ssize_t blen  = buf->len;
    uint32_t cidx = chunk->idx;

    brealloc(chunk->buf, chunk->len + blen, capacity);
    brealloc(buf, chunk->len + blen, capacity);

    for (i = 0, j = 0, k = 0; i < blen; i++) {
        chunk->buf->array[cidx++] = buf->array[k++];

        if (cidx == CLEN_BYTES) {
            uint16_t clen = ntohs(*((uint16_t *)chunk->buf->array));
            brealloc(chunk->buf, clen + AUTH_BYTES, capacity);
            chunk->len = clen;
        }

        if (cidx == chunk->len + AUTH_BYTES) {
            // Compare hash
            uint8_t hash[ONETIMEAUTH_BYTES * 2];
            uint8_t key[MAX_IV_LENGTH + sizeof(uint32_t)];

            uint32_t c = htonl(chunk->counter);
            memcpy(key, ctx->evp.iv, env->enc_iv_len);
            memcpy(key + env->enc_iv_len, &c, sizeof(uint32_t));
#if defined(USE_CRYPTO_OPENSSL)
            HMAC(EVP_sha1(), key, env->enc_iv_len + sizeof(uint32_t),
                 (uint8_t *)chunk->buf->array + AUTH_BYTES, chunk->len, hash, NULL);
#elif defined(USE_CRYPTO_MBEDTLS)
            mbedtls_md_hmac(mbedtls_md_info_from_type(MBEDTLS_MD_SHA1), key, env->enc_iv_len + sizeof(uint32_t),
                            (uint8_t *)chunk->buf->array + AUTH_BYTES, chunk->len, hash);
#else
            sha1_hmac(key, env->enc_iv_len + sizeof(uint32_t),
                      (uint8_t *)chunk->buf->array + AUTH_BYTES, chunk->len, hash);
#endif

            if (safe_memcmp(hash, chunk->buf->array + CLEN_BYTES, ONETIMEAUTH_BYTES) != 0) {
                return 0;
            }

            // Copy chunk back to buffer
            memmove(buf->array + j + chunk->len, buf->array + k, blen - i - 1);
            memcpy(buf->array + j, chunk->buf->array + AUTH_BYTES, chunk->len);

            // Reset the base offset
            j   += chunk->len;
            k    = j;
            cidx = 0;
            chunk->counter++;
        }
    }

    buf->len   = j;
    chunk->idx = cidx;
    return 1;
}

int
ss_gen_hash(cipher_env_t *env, buffer_t *buf, uint32_t *counter, enc_ctx_t *ctx, size_t capacity)
{
    ssize_t blen       = buf->len;
    uint16_t chunk_len = htons((uint16_t)blen);
    uint8_t hash[ONETIMEAUTH_BYTES * 2];
    uint8_t key[MAX_IV_LENGTH + sizeof(uint32_t)];
    uint32_t c = htonl(*counter);

    brealloc(buf, AUTH_BYTES + blen, capacity);
    memcpy(key, ctx->evp.iv, env->enc_iv_len);
    memcpy(key + env->enc_iv_len, &c, sizeof(uint32_t));
#if defined(USE_CRYPTO_OPENSSL)
    HMAC(EVP_sha1(), key, env->enc_iv_len + sizeof(uint32_t), (uint8_t *)buf->array, blen, hash, NULL);
#elif defined(USE_CRYPTO_MBEDTLS)
    mbedtls_md_hmac(mbedtls_md_info_from_type(
                        MBEDTLS_MD_SHA1), key, env->enc_iv_len + sizeof(uint32_t), (uint8_t *)buf->array, blen, hash);
#else
    sha1_hmac(key, env->enc_iv_len + sizeof(uint32_t), (uint8_t *)buf->array, blen, hash);
#endif

    memmove(buf->array + AUTH_BYTES, buf->array, blen);
    memcpy(buf->array + CLEN_BYTES, hash, ONETIMEAUTH_BYTES);
    memcpy(buf->array, &chunk_len, CLEN_BYTES);

    *counter = *counter + 1;
    buf->len = blen + AUTH_BYTES;

    return 0;
>>>>>>> c55d4d1b
}<|MERGE_RESOLUTION|>--- conflicted
+++ resolved
@@ -986,21 +986,6 @@
     return 0;
 }
 
-<<<<<<< HEAD
-int ss_sha1_hmac(char *auth, char *msg, int msg_len, uint8_t *iv, int _enc_iv_len, uint8_t *_enc_key, int _enc_key_len)
-{
-    uint8_t hash[SHA1_BYTES];
-    uint8_t auth_key[MAX_IV_LENGTH + MAX_KEY_LENGTH];
-    memcpy(auth_key, iv, _enc_iv_len);
-    memcpy(auth_key + _enc_iv_len, _enc_key, _enc_key_len);
-
-#if defined(USE_CRYPTO_OPENSSL)
-    HMAC(EVP_sha1(), auth_key, _enc_iv_len + _enc_key_len, (uint8_t *)msg, msg_len, (uint8_t *)hash, NULL);
-#elif defined(USE_CRYPTO_MBEDTLS)
-    mbedtls_md_hmac(mbedtls_md_info_from_type(MBEDTLS_MD_SHA1), auth_key, _enc_iv_len + _enc_key_len, (uint8_t *)msg, msg_len, (uint8_t *)hash);
-#else
-    sha1_hmac(auth_key, _enc_iv_len + _enc_key_len, (uint8_t *)msg, msg_len, (uint8_t *)hash);
-=======
 int ss_sha1_hmac(cipher_env_t* env, char *auth, char *msg, int msg_len, uint8_t *iv)
 {
     uint8_t hash[SHA1_BYTES];
@@ -1014,7 +999,6 @@
     mbedtls_md_hmac(mbedtls_md_info_from_type(MBEDTLS_MD_SHA1), auth_key, env->enc_iv_len + env->enc_key_len, (uint8_t *)msg, msg_len, (uint8_t *)hash);
 #else
     sha1_hmac(auth_key, env->enc_iv_len + env->enc_key_len, (uint8_t *)msg, msg_len, (uint8_t *)hash);
->>>>>>> c55d4d1b
 #endif
 
     memcpy(auth, hash, SHA1_BYTES);
@@ -1088,59 +1072,8 @@
     return 0;
 }
 
-<<<<<<< HEAD
 int
-ss_encrypt_all(buffer_t *plain, int method, size_t capacity)
-=======
-int ss_onetimeauth(cipher_env_t* env, buffer_t *buf, uint8_t *iv, size_t capacity)
-{
-    uint8_t hash[ONETIMEAUTH_BYTES * 2];
-    uint8_t auth_key[MAX_IV_LENGTH + MAX_KEY_LENGTH];
-    memcpy(auth_key, iv, env->enc_iv_len);
-    memcpy(auth_key + env->enc_iv_len, env->enc_key, env->enc_key_len);
-
-    brealloc(buf, ONETIMEAUTH_BYTES + buf->len, capacity);
-
-#if defined(USE_CRYPTO_OPENSSL)
-    HMAC(EVP_sha1(), auth_key, env->enc_iv_len + env->enc_key_len, (uint8_t *)buf->array, buf->len, (uint8_t *)hash, NULL);
-#elif defined(USE_CRYPTO_MBEDTLS)
-    mbedtls_md_hmac(mbedtls_md_info_from_type(
-                        MBEDTLS_MD_SHA1), auth_key, env->enc_iv_len + env->enc_key_len, (uint8_t *)buf->array, buf->len,
-                    (uint8_t *)hash);
-#else
-    sha1_hmac(auth_key, env->enc_iv_len + env->enc_key_len, (uint8_t *)buf->array, buf->len, (uint8_t *)hash);
-#endif
-
-    memcpy(buf->array + buf->len, hash, ONETIMEAUTH_BYTES);
-    buf->len += ONETIMEAUTH_BYTES;
-
-    return 0;
-}
-
-int
-ss_onetimeauth_verify(cipher_env_t* env, buffer_t *buf, uint8_t *iv)
-{
-    uint8_t hash[ONETIMEAUTH_BYTES * 2];
-    uint8_t auth_key[MAX_IV_LENGTH + MAX_KEY_LENGTH];
-    memcpy(auth_key, iv, env->enc_iv_len);
-    memcpy(auth_key + env->enc_iv_len, env->enc_key, env->enc_key_len);
-    size_t len = buf->len - ONETIMEAUTH_BYTES;
-
-#if defined(USE_CRYPTO_OPENSSL)
-    HMAC(EVP_sha1(), auth_key, env->enc_iv_len + env->enc_key_len, (uint8_t *)buf->array, len, hash, NULL);
-#elif defined(USE_CRYPTO_MBEDTLS)
-    mbedtls_md_hmac(mbedtls_md_info_from_type(
-                        MBEDTLS_MD_SHA1), auth_key, env->enc_iv_len + env->enc_key_len, (uint8_t *)buf->array, len, hash);
-#else
-    sha1_hmac(auth_key, env->enc_iv_len + env->enc_key_len, (uint8_t *)buf->array, len, hash);
-#endif
-
-    return safe_memcmp(buf->array + len, hash, ONETIMEAUTH_BYTES);
-}
-
-int
-ss_encrypt_all(cipher_env_t* env, buffer_t *plain, int auth, size_t capacity)
->>>>>>> c55d4d1b
+ss_encrypt_all(cipher_env_t* env, buffer_t *plain, size_t capacity)
 {
     int method = env->enc_method;
     if (method > TABLE) {
@@ -1161,14 +1094,6 @@
         cipher_context_set_iv(env, &evp, iv, iv_len, 1);
         memcpy(cipher->array, iv, iv_len);
 
-<<<<<<< HEAD
-=======
-        if (auth) {
-            ss_onetimeauth(env, plain, iv, capacity);
-            cipher->len = plain->len;
-        }
-
->>>>>>> c55d4d1b
         if (method >= SALSA20) {
             crypto_stream_xor_ic((uint8_t *)(cipher->array + iv_len),
                                  (const uint8_t *)plain->array, (uint64_t)(plain->len),
@@ -1284,11 +1209,7 @@
 }
 
 int
-<<<<<<< HEAD
-ss_decrypt_all(buffer_t *cipher, int method, size_t capacity)
-=======
-ss_decrypt_all(cipher_env_t* env, buffer_t *cipher, int auth, size_t capacity)
->>>>>>> c55d4d1b
+ss_decrypt_all(cipher_env_t* env, buffer_t *cipher, size_t capacity)
 {
     int method = env->enc_method;
     if (method > TABLE) {
@@ -1322,20 +1243,6 @@
                                         cipher->len - iv_len);
         }
 
-<<<<<<< HEAD
-=======
-        if (auth || (plain->array[0] & ONETIMEAUTH_FLAG)) {
-            if (plain->len > ONETIMEAUTH_BYTES) {
-                ret = !ss_onetimeauth_verify(env, plain, iv);
-                if (ret) {
-                    plain->len -= ONETIMEAUTH_BYTES;
-                }
-            } else {
-                ret = 0;
-            }
-        }
-
->>>>>>> c55d4d1b
         if (!ret) {
             bfree(cipher);
             cipher_context_release(env, &evp);
@@ -1580,97 +1487,4 @@
     }
     env->enc_method = m;
     return m;
-<<<<<<< HEAD
-=======
-}
-
-int
-ss_check_hash(cipher_env_t* env, buffer_t *buf, chunk_t *chunk, enc_ctx_t *ctx, size_t capacity)
-{
-    int i, j, k;
-    ssize_t blen  = buf->len;
-    uint32_t cidx = chunk->idx;
-
-    brealloc(chunk->buf, chunk->len + blen, capacity);
-    brealloc(buf, chunk->len + blen, capacity);
-
-    for (i = 0, j = 0, k = 0; i < blen; i++) {
-        chunk->buf->array[cidx++] = buf->array[k++];
-
-        if (cidx == CLEN_BYTES) {
-            uint16_t clen = ntohs(*((uint16_t *)chunk->buf->array));
-            brealloc(chunk->buf, clen + AUTH_BYTES, capacity);
-            chunk->len = clen;
-        }
-
-        if (cidx == chunk->len + AUTH_BYTES) {
-            // Compare hash
-            uint8_t hash[ONETIMEAUTH_BYTES * 2];
-            uint8_t key[MAX_IV_LENGTH + sizeof(uint32_t)];
-
-            uint32_t c = htonl(chunk->counter);
-            memcpy(key, ctx->evp.iv, env->enc_iv_len);
-            memcpy(key + env->enc_iv_len, &c, sizeof(uint32_t));
-#if defined(USE_CRYPTO_OPENSSL)
-            HMAC(EVP_sha1(), key, env->enc_iv_len + sizeof(uint32_t),
-                 (uint8_t *)chunk->buf->array + AUTH_BYTES, chunk->len, hash, NULL);
-#elif defined(USE_CRYPTO_MBEDTLS)
-            mbedtls_md_hmac(mbedtls_md_info_from_type(MBEDTLS_MD_SHA1), key, env->enc_iv_len + sizeof(uint32_t),
-                            (uint8_t *)chunk->buf->array + AUTH_BYTES, chunk->len, hash);
-#else
-            sha1_hmac(key, env->enc_iv_len + sizeof(uint32_t),
-                      (uint8_t *)chunk->buf->array + AUTH_BYTES, chunk->len, hash);
-#endif
-
-            if (safe_memcmp(hash, chunk->buf->array + CLEN_BYTES, ONETIMEAUTH_BYTES) != 0) {
-                return 0;
-            }
-
-            // Copy chunk back to buffer
-            memmove(buf->array + j + chunk->len, buf->array + k, blen - i - 1);
-            memcpy(buf->array + j, chunk->buf->array + AUTH_BYTES, chunk->len);
-
-            // Reset the base offset
-            j   += chunk->len;
-            k    = j;
-            cidx = 0;
-            chunk->counter++;
-        }
-    }
-
-    buf->len   = j;
-    chunk->idx = cidx;
-    return 1;
-}
-
-int
-ss_gen_hash(cipher_env_t *env, buffer_t *buf, uint32_t *counter, enc_ctx_t *ctx, size_t capacity)
-{
-    ssize_t blen       = buf->len;
-    uint16_t chunk_len = htons((uint16_t)blen);
-    uint8_t hash[ONETIMEAUTH_BYTES * 2];
-    uint8_t key[MAX_IV_LENGTH + sizeof(uint32_t)];
-    uint32_t c = htonl(*counter);
-
-    brealloc(buf, AUTH_BYTES + blen, capacity);
-    memcpy(key, ctx->evp.iv, env->enc_iv_len);
-    memcpy(key + env->enc_iv_len, &c, sizeof(uint32_t));
-#if defined(USE_CRYPTO_OPENSSL)
-    HMAC(EVP_sha1(), key, env->enc_iv_len + sizeof(uint32_t), (uint8_t *)buf->array, blen, hash, NULL);
-#elif defined(USE_CRYPTO_MBEDTLS)
-    mbedtls_md_hmac(mbedtls_md_info_from_type(
-                        MBEDTLS_MD_SHA1), key, env->enc_iv_len + sizeof(uint32_t), (uint8_t *)buf->array, blen, hash);
-#else
-    sha1_hmac(key, env->enc_iv_len + sizeof(uint32_t), (uint8_t *)buf->array, blen, hash);
-#endif
-
-    memmove(buf->array + AUTH_BYTES, buf->array, blen);
-    memcpy(buf->array + CLEN_BYTES, hash, ONETIMEAUTH_BYTES);
-    memcpy(buf->array, &chunk_len, CLEN_BYTES);
-
-    *counter = *counter + 1;
-    buf->len = blen + AUTH_BYTES;
-
-    return 0;
->>>>>>> c55d4d1b
 }