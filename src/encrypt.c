--- conflicted
+++ resolved
@@ -209,6 +209,7 @@
     kCCAlgorithmInvalid,
     kCCAlgorithmInvalid,
     kCCModeRC4,
+    kCCModeRC4,
     kCCModeCFB,
     kCCModeCFB,
     kCCModeCFB,
@@ -231,19 +232,11 @@
 #endif
 
 static const int supported_ciphers_iv_size[CIPHER_NUM] = {
-<<<<<<< HEAD
-    0,  0,  6, 16, 16, 16, 16,  8, 16, 16, 16,  8,  8,  8,  8, 16,  8,  8, 12
+    0,  0,  6, 16, 16, 16, 16, 16, 16, 16,  8, 16, 16, 16,  8,  8,  8,  8, 16,  8,  8, 12
 };
 
 static const int supported_ciphers_key_size[CIPHER_NUM] = {
-    0, 16, 16, 16, 16, 24, 32, 16, 16, 24, 32, 16,  8, 16, 16, 16, 32, 32, 32
-=======
-    0, 0, 16, 16, 16, 16, 16, 16, 16, 8, 16, 16, 16, 8, 8, 8, 8, 16, 8, 8, 12
-};
-
-static const int supported_ciphers_key_size[CIPHER_NUM] = {
-    0, 16, 16, 16, 24, 32, 16, 24, 32, 16, 16, 24, 32, 16, 8, 16, 16, 16, 32, 32, 32
->>>>>>> 8910a259
+    0, 16, 16, 16, 16, 24, 32, 16, 24, 32, 16, 16, 24, 32, 16,  8, 16, 16, 16, 32, 32, 32
 };
 
 static int safe_memcmp(const void *s1, const void *s2, size_t n)
