--- conflicted
+++ resolved
@@ -1074,7 +1074,6 @@
 #endif
 }
 
-<<<<<<< HEAD
 int ss_sha1_hmac(char *auth, char *msg, int msg_len, uint8_t *iv)
 {
     uint8_t hash[ONETIMEAUTH_BYTES * 2];
@@ -1112,10 +1111,7 @@
     return 0;
 }
 
-int ss_onetimeauth(buffer_t *buf, uint8_t *iv)
-=======
 int ss_onetimeauth(buffer_t *buf, uint8_t *iv, size_t capacity)
->>>>>>> c065e9a4
 {
     uint8_t hash[ONETIMEAUTH_BYTES * 2];
     uint8_t auth_key[MAX_IV_LENGTH + MAX_KEY_LENGTH];
