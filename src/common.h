/*
 * common.h - Provide global definitions
 *
 * Copyright (C) 2013 - 2016, Max Lv <max.c.lv@gmail.com>
 *
 * This file is part of the shadowsocks-libev.
 * shadowsocks-libev is free software; you can redistribute it and/or modify
 * it under the terms of the GNU General Public License as published by
 * the Free Software Foundation; either version 3 of the License, or
 * (at your option) any later version.
 *
 * shadowsocks-libev is distributed in the hope that it will be useful,
 * but WITHOUT ANY WARRANTY; without even the implied warranty of
 * MERCHANTABILITY or FITNESS FOR A PARTICULAR PURPOSE. See the
 * GNU General Public License for more details.
 *
 * You should have received a copy of the GNU General Public License
 * along with shadowsocks-libev; see the file COPYING. If not, see
 * <http://www.gnu.org/licenses/>.
 */

#ifndef _COMMON_H
#define _COMMON_H

#define DEFAULT_CONF_PATH "/etc/shadowsocks-libev/config.json"

#ifndef SOL_TCP
#define SOL_TCP IPPROTO_TCP
#endif

#if defined(MODULE_TUNNEL) || defined(MODULE_REDIR)
#define MODULE_LOCAL
#endif

int init_udprelay(const char *server_host, const char *server_port,
#ifdef MODULE_LOCAL
                  const struct sockaddr *remote_addr, const int remote_addr_len,
#ifdef MODULE_TUNNEL
                  const ss_addr_t tunnel_addr,
#endif
#endif
<<<<<<< HEAD
                  int mtu, int method, int timeout, const char *iface, const char *protocol, const char *protocol_param);
=======
                  int mtu, int auth, int timeout, const char *iface, const char *protocol, const char *protocol_param);
>>>>>>> c55d4d1b

void free_udprelay(void);

#ifdef ANDROID
int protect_socket(int fd);
int send_traffic_stat(uint64_t tx, uint64_t rx);
#endif

#define STAGE_ERROR     -1  /* Error detected                   */
#define STAGE_INIT       0  /* Initial stage                    */
#define STAGE_HANDSHAKE  1  /* Handshake with client            */
#define STAGE_PARSE      2  /* Parse the header                 */
#define STAGE_RESOLVE    4  /* Resolve the hostname             */
#define STAGE_STREAM     5  /* Stream between client and server */

#endif // _COMMON_H<|MERGE_RESOLUTION|>--- conflicted
+++ resolved
@@ -39,11 +39,7 @@
                   const ss_addr_t tunnel_addr,
 #endif
 #endif
-<<<<<<< HEAD
-                  int mtu, int method, int timeout, const char *iface, const char *protocol, const char *protocol_param);
-=======
-                  int mtu, int auth, int timeout, const char *iface, const char *protocol, const char *protocol_param);
->>>>>>> c55d4d1b
+                  int mtu, int timeout, const char *iface, const char *protocol, const char *protocol_param);
 
 void free_udprelay(void);
 
